"""Full (new) booking implementation.

Problem description:

Interpolation and booking feed on each other, that is, numbers filled in from
interpolation might affect the booking process, and numbers derived from the
booking process may help carry out interpolation that would otherwise be
under-defined. Here's an example of interpolation helping the booking process:

Assume the ante-inventory of Assets:Investments contains two lots of shares of
HOOL, one at 100.00 USD and the other at 101.00 USD and apply this transaction:

    2015-09-30 *
      Assets:Investments   -10 HOOL {USD}
      Assets:Cash               1000 USD
      Income:Gains              -200 USD

Interpolation is unambiguously able to back out a cost of 100 USD / HOOL, which
would then result in an unambiguous booking result.

On the other hand, consider this transaction:

    2015-09-30 *
      Assets:Investments    -10 HOOL {USD}
      Assets:Cash               1000 USD
      Income:Gains

Now the interpolation cannot succeed. If the Assets:Investments account is
configured to use the FIFO method, the 10 oldest shares would be selected for
the cost, and we could then interpolate the capital gains correctly.

First observation: The second case is much more frequent than the first, and the
first is easily resolved manually by requiring a particular cost be specified.
Moreover, in many cases there isn't just a single lot of shares to be reduced
from and figuring out the correct set of shares given a target cost is an
underspecified problem.

Second observation: Booking can only be achieved for inventory reductions, not
for augmentations. Therefore, we should carry out booking on inventory
reductions and fail early if reduction is undefined there, and leave inventory
augmentations with missing numbers undefined, so that interpolation can fill
them in at a later stage.

Note that one case we'd like to but may not be able to handle is of a reduction
with interpolated price, like this:

    2015-09-30 *
      Assets:Investments        -10 HOOL {100.00 # USD}
      Expenses:Commission      9.95 USD
      Assets:Cash            990.05 USD

Therefore we choose to

1) Carry out booking first, on inventory reductions only, and leave inventory
   augmentations as they are, possibly undefined. The 'cost' attributed of
   booked postings are converted from CostSpec to Cost. Augmented postings with
   missing amounts are left as CostSpec instances in order to allow for
   interpolation of total vs. per-unit amount.

2) Compute interpolations on the resulting postings. Undefined costs for
   inventory augmentations may be filled in by interpolations at this stage (if
   possible).

3) Finally, convert the interpolated CostSpec instances to Cost instances.

Improving on this algorithm would require running a loop over the booking and
interpolation steps until all numbers are resolved or no more inference can
occur. We may consider that for later, as an experimental feature. My hunch is
that there are so few cases for which this would be useful that we won't bother
improving on the algorithm above.
"""
__copyright__ = "Copyright (C) 2015-2017  Martin Blais"
__license__ = "GNU GPLv2"

import collections
import copy
import enum

from beancount.core.number import MISSING
from beancount.core.number import ZERO
from beancount.core.number import Decimal
from beancount.core.data import Transaction
from beancount.core.data import Booking
from beancount.core.amount import Amount
from beancount.core.position import Position
from beancount.core.position import Cost
from beancount.core.position import CostSpec
from beancount.parser import booking_method
from beancount.core import position
from beancount.core import inventory
from beancount.core import interpolate
<<<<<<< HEAD
from beancount.core import convert
from beancount.parser import printer
from beancount.utils import misc_utils
=======
>>>>>>> 72196895


def book(entries, options_map, methods):
    """Interpolate missing data from the entries using the full historical algorithm.
    See the internal implementation _book() for details.
    This method only stripes some of the return values.

    See _book() for arguments and return values.
    """
    entries, errors, _ = _book(entries, options_map, methods)
    return entries, errors


def _book(entries, options_map, methods):
    """Interpolate missing data from the entries using the full historical algorithm.

    Args:
      incomplete_entries: A list of directives, with some postings possibly left
        with incomplete amounts as produced by the parser.
      options_map: An options dict as produced by the parser.
      methods: A mapping of account name to their corresponding booking
        method.
    Returns:
      A triple of
        entries: A list of interpolated entries with all their postings completed.
        errors: New errors produced during interpolation.
        balances: A dict of account name and resulting balances.
    """
    new_entries = []
    errors = []
    balances = collections.defaultdict(inventory.Inventory)
    for entry in entries:
        if isinstance(entry, Transaction):
            # Group postings by currency.
            refer_groups, cat_errors = categorize_by_currency(entry, balances)
            if cat_errors:
                errors.extend(cat_errors)
                continue
            posting_groups = replace_currencies(entry.postings, refer_groups)

            # Get the list of tolerances.
            tolerances = interpolate.infer_tolerances(entry.postings, options_map)

            # Resolve reductions to a particular lot in their inventory balance.
            repl_postings = []
            for currency, group_postings in posting_groups:
                # Important note: the group of 'postings' here is a subset of
                # that from entry.postings, and may include replicated
                # auto-postings. Never use entry.postings going forward.

                # See booking_full.txt for an explanation of how we treat each
                # currency group in this block.

                if has_self_reduction(group_postings):
                    # If there's an augmentation and a reduction of the same
                    # commodity in the same currency group, don't allow
                    # interpolation, convert CostSpec to Cost for augmentations,
                    # apply them, and then book reduction. This allows us to reduce
                    # an augmentation that occurs in the same transaction.

                    pass  ## FIXME: TODO

                else:
                    # Otherwise, we can first match the reductions against the
                    # ante-inventory and let the interpolation process take
                    # advantage of any information acquired in doing that.

                    pass  ## FIXME: TODO


                # Perform booking reductions, that is, match postings which
                # reduce the ante-inventory of their accounts to an existing
                # position in the inventory against a possibly incomplete
                # CostSpec specification, and replace the postings' cost to the
                # fully-specified (with a date & label) existing Cost instance.
                # Note that 'balances' remains untouched.
                #
                # Also note that 'booked_postings' may include augmenting
                # postings whose 'cost' attribute has been left to a CostSpec
                # instance. Therefore, the postings held-at-cost may hold a
                # mixture of Cost and CostSpec instances. This is necessary to
                # let the interpolation do its magic on partially incomplete
                # CostSpec instances below.
                (booked_postings,
                 booking_errors) = book_reductions(entry, group_postings, balances,
                                                   methods)

                # If there were any errors, skip this group of postings.
                if booking_errors:
                    errors.extend(booking_errors)
                    continue

                # Interpolate missing numbers from all postings. This
                # includes partially incomplete CostSpec instances remaining
                # on augmenting postings. After this interpolation, all
                # 'inter_postings' consists entirely of postings holding
                # instances of Cost.
                (inter_postings,
                 interpolation_errors,
                 interpolated) = interpolate_group(booked_postings, balances, currency,
                                                   tolerances)

                if interpolation_errors:
                    errors.extend(interpolation_errors)
                repl_postings.extend(inter_postings)

            # Replace postings by interpolated ones.
            meta = entry.meta.copy()
            meta[interpolate.AUTOMATIC_TOLERANCES] = tolerances
            entry = entry._replace(postings=repl_postings,
                                   meta=meta)

            # Update the running balances for each account using the final,
            # booked and interpolated values. Note that we could optimize away
            # some of this in book_reductions() but we choose not to do so, as a
            # sanity check that the direct aggregation of the final booked lots
            # will compute the same result as that during the book_reductions()
            # process.
            for posting in repl_postings:
                balance = balances[posting.account]
                balance.add_position(posting)

        new_entries.append(entry)

    return new_entries, errors, balances


# An error raised if we failed to bucket a posting to a particular currency.
CategorizationError = collections.namedtuple('CategorizationError', 'source message entry')


def get_bucket_currency(refer):
    """Given currency references for a posting, return the bucket currency.

    Args:
      refer: An instance of Refer.
    Returns:
      A currency string.
    """
    currency = None
    if isinstance(refer.cost_currency, str):
        currency = refer.cost_currency
    elif isinstance(refer.price_currency, str):
        currency = refer.price_currency
    elif (refer.cost_currency is None and
          refer.price_currency is None and
          isinstance(refer.units_currency, str)):
        currency = refer.units_currency
    return currency

Refer = collections.namedtuple('Refer', 'index units_currency cost_currency price_currency')


def categorize_by_currency(entry, balances):
    """Group the postings by the currency they declare.

    This is used to prepare the postings for the next stages: Interpolation and
    booking will then be carried out separately on each currency group. At the
    outset of this routine, we should have distinct groups of currencies without
    any ambiguities regarding which currency they need to balance against.

    Here's how this works.

    - First we apply the constraint that cost-currency and price-currency must
      match, if there is both a cost and a price. This reduces the space of
      possibilities somewahte.

    - If the currency is explicitly specified, we put the posting in that
      currency's bucket.

    - If not, we have a few methods left to disambiguate the currency:

      1. We look at the remaining postings... if they are all of a single
         currency, the posting must be in that currency too.

      2. If we cannot do that, we inspect the contents of the inventory of the
         account for the posting. If all the contents are of a single currency,
         we use that one.

    Args:
      postings: A list of incomplete postings to categorize.
      balances: A dict of currency to inventory contents before the transaction is
        applied.
    Returns:
      A list of (currency string, list of tuples) items describing each postings
      and its interpolated currencies, and a list of generated errors for
      currency interpolation. The entry's original postings are left unmodified.
      Each tuple in the value-list contains:
        index: The posting index in the original entry.
        units_currency: The interpolated currency for units.
        cost_currency: The interpolated currency for cost.
        price_currency: The interpolated currency for price.
    """
    errors = []

    groups = collections.defaultdict(list)
    sortdict = {}
    auto_postings = []
    unknown = []
    for index, posting in enumerate(entry.postings):
        units = posting.units
        cost = posting.cost
        price = posting.price

        # Extract and override the currencies locally.
        units_currency = (units.currency
                          if units is not MISSING and units is not None
                          else None)
        cost_currency = (cost.currency
                         if cost is not MISSING and cost is not None
                         else None)
        price_currency = (price.currency
                          if price is not MISSING and price is not None
                          else None)

        # First we apply the constraint that cost-currency and price-currency
        # must match, if there is both a cost and a price. This reduces the
        # space of possibilities somewhat.
        if cost_currency is MISSING and isinstance(price_currency, str):
            cost_currency = price_currency
        if price_currency is MISSING and isinstance(cost_currency, str):
            price_currency = cost_currency

        refer = Refer(index, units_currency, cost_currency, price_currency)

        if units is MISSING and price_currency is None:
            # Bucket auto-postings separately from unknown.
            auto_postings.append(refer)
        else:
            # Bucket with what we know so far.
            currency = get_bucket_currency(refer)
            if currency is not None:
                sortdict.setdefault(currency, index)
                groups[currency].append(refer)
            else:
                # If we need to infer the currency, store in unknown.
                unknown.append(refer)

    # We look at the remaining postings... if they are all of a single currency,
    # the posting must be in that currency too.
    if unknown and len(unknown) == 1 and len(groups) == 1:
        (index, units_currency, cost_currency, price_currency) = unknown.pop()

        other_currency = next(iter(groups.keys()))
        if price_currency is None and cost_currency is None:
            # Infer to the units currency.
            units_currency = other_currency
        else:
            # Infer to the cost and price currencies.
            if price_currency is MISSING:
                price_currency = other_currency
            if cost_currency is MISSING:
                cost_currency = other_currency

        refer = Refer(index, units_currency, cost_currency, price_currency)
        currency = get_bucket_currency(refer)
        assert currency is not None
        sortdict.setdefault(currency, index)
        groups[currency].append(refer)

    # Finally, try to resolve all the unknown legs using the inventory contents
    # of each account.
    for refer in unknown:
        (index, units_currency, cost_currency, price_currency) = refer
        posting = entry.postings[index]
        balance = balances.get(posting.account, None)
        if balance is None:
            balance = inventory.Inventory()

        if units_currency is MISSING:
            balance_currencies = balance.currencies()
            if len(balance_currencies) == 1:
                units_currency = balance_currencies.pop()

        if cost_currency is MISSING or price_currency is MISSING:
            balance_cost_currencies = balance.cost_currencies()
            if len(balance_cost_currencies) == 1:
                balance_cost_currency = balance_cost_currencies.pop()
                if price_currency is MISSING:
                    price_currency = balance_cost_currency
                if cost_currency is MISSING:
                    cost_currency = balance_cost_currency

        refer = Refer(index, units_currency, cost_currency, price_currency)
        currency = get_bucket_currency(refer)
        if currency is not None:
            sortdict.setdefault(currency, index)
            groups[currency].append(refer)
        else:
            errors.append(
                CategorizationError(posting.meta,
                                    "Failed to categorize posting {}".format(index),
                                    entry))

    # Fill in missing units currencies if some remain as missing. This may occur
    # if we used the cost or price to bucket the currency but the units currency
    # was missing.
    for currency, refers in groups.items():
        for rindex, refer in enumerate(refers):
            if refer.units_currency is MISSING:
                posting = entry.postings[refer.index]
                balance = balances.get(posting.account, None)
                if balance is None:
                    continue
                balance_currencies = balance.currencies()
                if len(balance_currencies) == 1:
                    refers[rindex] = refer._replace(units_currency=balance_currencies.pop())

    # Deal with auto-postings.
    if len(auto_postings) > 1:
        refer = auto_postings[-1]
        posting = entry.postings[refer.index]
        errors.append(
            CategorizationError(posting.meta,
                                "You may not have more than one auto-posting per currency",
                                entry))
        auto_postings = auto_postings[0:1]
    for refer in auto_postings:
        for currency in groups.keys():
            sortdict.setdefault(currency, refer.index)
            groups[currency].append(Refer(refer.index, currency, None, None))

    # Issue error for all currencies which we could not resolve.
    for currency, refers in groups.items():
        for refer in refers:
            posting = entry.postings[refer.index]
            for currency, name in [(refer.units_currency, 'units'),
                                   (refer.cost_currency, 'cost'),
                                   (refer.price_currency, 'price')]:
                if currency is MISSING:
                    errors.append(CategorizationError(
                        posting.meta,
                        "Could not resolve {} currency".format(name),
                        entry))

    sorted_groups = sorted(groups.items(), key=lambda item: sortdict[item[0]])
    return sorted_groups, errors


def replace_currencies(postings, refer_groups):
    """Replace resolved currencies in the entry's Postings.

    This essentially applies the findings of categorize_by_currency() to produce
    new postings with all currencies resolved.

    Args:
      postings: A list of Posting instances to replace.
      refer_groups: A list of (currency, list of posting references) items as
        returned by categorize_by_currency().
    Returns:
      A new list of items of (currency, list of Postings), postings for which the
      currencies have been replaced by their interpolated currency values.
    """
    new_groups = []
    for currency, refers in refer_groups:
        new_postings = []
        for refer in sorted(refers, key=lambda r: r.index):
            posting = postings[refer.index]
            units = posting.units
            if units is MISSING:
                posting = posting._replace(units=Amount(MISSING, refer.units_currency))
            else:
                replace = False
                cost = posting.cost
                price = posting.price
                if units.currency is MISSING:
                    units = Amount(units.number, refer.units_currency)
                    replace = True
                if cost and cost.currency is MISSING:
                    cost = cost._replace(currency=refer.cost_currency)
                    replace = True
                if price and price.currency is MISSING:
                    price = Amount(price.number, refer.price_currency)
                    replace = True
                if replace:
                    posting = posting._replace(units=units, cost=cost, price=price)
            new_postings.append(posting)
        new_groups.append((currency, new_postings))
    return new_groups


# An error raised if we failed to reduce the inventory balance unambiguously.
ReductionError = collections.namedtuple('ReductionError', 'source message entry')


def has_self_reduction(postings):
    """Return true if the postings potentially reduce each other.

    Args:
      postings: A list of postings with uninterpolated CostSpec cost instances.
    Returns:
      A boolean, true if there's a potential for self-reduction.
    """
    # A mapping of (currency, cost-currency) and sign.
    cost_changes = {}
    for posting in postings:
        cost = posting.cost
        if cost is None:
            continue
        key = (posting.units.currency, posting.cost.currency)
        sign = 1 if posting.units.number > ZERO else -1
        if cost_changes.setdefault(key, sign) != sign:
            return True
    return False


def book_reductions(entry, group_postings, balances,
                    methods):
    """Book inventory reductions against the ante-balances.

    This function accepts a dict of (account, Inventory balance) and for each
    posting that is a reduction against its inventory, attempts to find a
    corresponding lot or list of lots to reduce the balance with.

    * For reducing lots, the CostSpec instance of the posting is replaced by a
      Cost instance.

    * For augmenting lots, the CostSpec instance of the posting is left alone,
      except for its date, which is inherited from the parent Transaction.

    Args:
      entry: An instance of Transaction. This is only used to refer to when
        logging errors.
      group_postings: A list of Posting instances for the group.
      balances: A dict of account name to inventory contents.
      methods: A mapping of account name to their corresponding booking
        method enum.
    Returns:
      A pair of
        booked_postings: A list of booked postings, with reducing lots resolved
          against specific position in the corresponding accounts'
          ante-inventory balances. Note single reducing posting in the input may
          result in multiple postings in the output. Also note that augmenting
          postings held-at-cost will still refer to 'cost' instances of
          CostSpec, left to be interpolated later.
        errors: A list of errors, if there were any.
    """
    errors = []

    # A local copy of the balances dictionary which is updated just for the
    # duration of this function's updates, in order to take into account the
    # cumulative effect of all the postings inferred here
    local_balances = {}

    # Postings held at cost will be classified as either augmentations or
    # reductions. Augmentations will be processed first. The application of
    # reductions is delayed until after.
    reductions = []

    empty = inventory.Inventory()
    booked_postings = []
    for posting in group_postings:
        # Process a single posting.
        units = posting.units
        costspec = posting.cost
        account = posting.account

        # Note: We ensure there is no mutation on 'balances' to keep this
        # function without side-effects. Note that we may be able to optimize
        # performance later on by giving up this property.
        #
        # Also note that if there is no existing balance, then won't be any lot
        # reduction because none of the postings will be able to match against
        # any currencies of the balance.
        previous_balance = balances.get(account, empty)
        balance = local_balances.setdefault(account, copy.copy(previous_balance))

        # Check if this is a lot held at cost.
        if costspec is None:
            # This posting is not held at cost; we do nothing.
            booked_postings.append(posting)
        else:
            # This posting is held at cost; figure out if it's a reduction or an
            # augmentation.
<<<<<<< HEAD
            booking_method = booking_methods[account]
            if (booking_method is not Booking.NONE and
                balance is not None and
                balance.is_reduced_by(units)):

                # This posting is a reduction. Delay processing until all the
                # augmentations have been processed.
                reductions.append(posting)

=======
            #
            # FIXME: Remove the call to is_reduced_by() and do this in the
            # following loop itself.
            method = methods[account]
            if (method is not Booking.NONE and
                balance is not None and balance.is_reduced_by(units)):
                # This posting is a reduction.

                # Match the positions.
                cost_number = compute_cost_number(costspec, units)
                matches = []
                for position in balance:
                    # Skip inventory contents of a different currency.
                    if (units.currency and
                        position.units.currency != units.currency):
                        continue
                    # Skip balance positions not held at cost.
                    if position.cost is None:
                        continue
                    if (cost_number is not None and
                        position.cost.number != cost_number):
                        continue
                    if (isinstance(costspec.currency, str) and
                        position.cost.currency != costspec.currency):
                        continue
                    if (costspec.date and
                        position.cost.date != costspec.date):
                        continue
                    if (costspec.label and
                        position.cost.label != costspec.label):
                        continue
                    matches.append(position)

                # Check for ambiguous matches.
                if len(matches) == 0:
                    errors.append(
                        ReductionError(entry.meta,
                                       'No position matches "{}" against balance {}'.format(
                                           posting, balance),
                                       entry))
                    return [], errors  # This is irreconcilable, remove these postings.

                reduction_postings, ambi_errors = booking_method.handle_ambiguous_matches(
                    entry, posting, matches, method)
                if ambi_errors:
                    errors.extend(ambi_errors)
                    return [], errors

                # Add the reductions to the resulting list of booked postings.
                booked_postings.extend(reduction_postings)

                # Update the local balance in order to avoid matching against
                # the same postings twice when processing multiple postings in
                # the same transaction. Note that we only do this for postings
                # held at cost because the other postings may need interpolation
                # in order to be resolved properly.
                for posting in reduction_postings:
                    balance.add_position(posting)
>>>>>>> 72196895
            else:
                # This posting is an augmentation.
                #
                # Note that we do not convert the CostSpec instances to Cost
                # instances, because we want to let the subsequent interpolation
                # process able to interpolate either the cost per-unit or the
                # total cost, separately.

                # Put in the date of the parent Transaction if there is no
                # explicit date specified on the spec.
                if costspec.date is None:
                    dated_costspec = costspec._replace(date=entry.date)
                    posting = posting._replace(cost=dated_costspec)
                booked_postings.append(posting)

                if 0:
                    # FIXME: There is a problem here... I need to apply the
                    # augmentations in order for the classifications of the
                    # reductions to apply right, but I can't interpolate them this
                    # early. Not sure how to resolve this.

                    # Update the local balance so that postings reducing off
                    # balances added within the same transaction will match.
                    balance.add_position(posting)

    # Process all the reductions.
    for posting in reductions:
        # Process a single posting.
        units = posting.units
        costspec = posting.cost
        account = posting.account

        # See note above.
        previous_balance = balances.get(account, None)
        balance = local_balances.setdefault(account, copy.copy(previous_balance))

        booking_method = booking_methods[account]
        if (booking_method is not Booking.NONE and
            balance is not None and
            balance.is_reduced_by(units)):

            # Match the positions.
            cost_number = compute_cost_number(costspec, units)
            matches = []
            for position in balance:
                # Skip inventory contents of a different currency.
                if (units.currency and
                    position.units.currency != units.currency):
                    continue
                # Skip balance positions not held at cost.
                if position.cost is None:
                    continue
                if (cost_number is not None and
                    position.cost.number != cost_number):
                    continue
                if (isinstance(costspec.currency, str) and
                    position.cost.currency != costspec.currency):
                    continue
                if (costspec.date and
                    position.cost.date != costspec.date):
                    continue
                if (costspec.label and
                    position.cost.label != costspec.label):
                    continue
                matches.append(position)

            # Check for ambiguous matches.
            if len(matches) == 0:
                errors.append(
                    ReductionError(entry.meta,
                                   'No position matches "{}" against balance {}'.format(
                                       posting, balance),
                                   entry))
                return [], errors  # This is irreconcilable, remove these postings.

            reduction_postings, ambi_errors = handle_ambiguous_matches(
                entry, posting, matches, booking_method)
            if ambi_errors:
                errors.extend(ambi_errors)
                return [], errors

            # Add the reductions to the resulting list of booked postings.
            booked_postings.extend(reduction_postings)

            # Update the local balance in order to avoid matching against
            # the same postings twice when processing multiple postings in
            # the same transaction. Note that we only do this for postings
            # held at cost because the other postings may need interpolation
            # in order to be resolved properly.
            for reduction_posting in reduction_postings:
                balance.add_position(reduction_posting)

    return booked_postings, errors


def compute_cost_number(costspec, units):
    """Given a CostSpec, return the cost number, if possible to compute.

    Args:
      costspec: A parsed instance of CostSpec.
      units: An instance of Amount for the units of the position.
    Returns:
      If it is not possible to calculate the cost, return None.
      Otherwise, returns a Decimal instance, the per-unit cost.
    """
    number_per = costspec.number_per
    number_total = costspec.number_total
    if MISSING in (number_per, number_total):
        return None
    if number_total is not None:
        # Compute the per-unit cost if there is some total cost
        # component involved.
        cost_total = number_total
        units_number = units.number
        if number_per is not None:
            cost_total += number_per * units_number
        unit_cost = cost_total / abs(units_number)
    elif number_per is None:
        return None
    else:
        unit_cost = number_per
    return unit_cost


def convert_costspec_to_cost(posting):
    """Convert an instance of CostSpec to Cost, if present on the posting.

    If the posting has no cost, it itself is just returned.

    Args:
      posting: An instance of Posting.
    Returns:
      An instance of Posting with a possibly replaced 'cost' attribute.
    """
    cost = posting.cost
    if isinstance(cost, position.CostSpec):
        if cost is not None:
            units_number = posting.units.number
            number_per = cost.number_per
            number_total = cost.number_total
            if number_total is not None:
                # Compute the per-unit cost if there is some total cost
                # component involved.
                cost_total = number_total
                if number_per is not MISSING:
                    cost_total += number_per * units_number
                unit_cost = cost_total / abs(units_number)
            else:
                unit_cost = number_per
            new_cost = Cost(unit_cost, cost.currency, cost.date, cost.label)
            posting = posting._replace(units=posting.units, cost=new_cost)
    return posting


# FIXME: Refactor compute_cost_number() and convert_costspec_to_cost().


class MissingType(enum.Enum):
    """The type of missing number."""
    UNITS = 1
    COST_PER = 2
    COST_TOTAL = 3
    PRICE = 4


# An error raised if we are not able to interpolate.
InterpolationError = collections.namedtuple('InterpolationError', 'source message entry')


def interpolate_group(postings, balances, currency, tolerances):
    """Interpolate missing numbers in the set of postings.

    Args:
      postings: A list of Posting instances.
      balances: A dict of account to its ante-inventory.
      currency: The weight currency of this group, used for reporting errors.
      tolerances: A dict of currency to tolerance values.
    Returns:
      A tuple of
        postings: A lit of new posting instances.
        errors: A list of errors generated during interpolation.
        interpolated: A boolean, true if we did have to interpolate.

      In the case of an error, this returns the original list of postings, which
      is still incomplete. If an error is returned, you should probably skip the
      transaction altogether, or just not include the postings in it. (An
      alternative behaviour would be to return only the list of valid postings,
      but that would likely result in an unbalanced transaction. We do it this
      way by choice.)
    """
    errors = []

    # Figure out which type of amount is missing, by creating a list of
    # incomplete postings and which type of units is missing.
    incomplete = []
    for index, posting in enumerate(postings):
        units = posting.units
        cost = posting.cost
        price = posting.price

        # Identify incomplete parts of the Posting components.
        if units.number is MISSING:
            incomplete.append((MissingType.UNITS, index))

        if isinstance(cost, CostSpec):
            if cost and cost.number_per is MISSING:
                incomplete.append((MissingType.COST_PER, index))
            if cost and cost.number_total is MISSING:
                incomplete.append((MissingType.COST_TOTAL, index))
        else:
            # Check that a resolved instance of Cost never needs interpolation.
            #
            # Note that in theory we could support the interpolation of regular
            # per-unit costs in these if we wanted to; but because they're all
            # reducing postings that have been booked earlier, those never need
            # to be interpolated.
            if cost is not None:
                assert isinstance(cost.number, Decimal), (
                    "Internal error: cost has no number: {}".format(cost))

        if price and price.number is MISSING:
            incomplete.append((MissingType.PRICE, index))

    # The replacement posting for the incomplete posting of this group.
    new_posting = None

    if len(incomplete) == 0:
        # If there are no missing numbers, just convert the CostSpec to Cost and
        # return that.
        out_postings = [convert_costspec_to_cost(posting)
                        for posting in postings]

    elif len(incomplete) > 1:
        # If there is more than a single value to be interpolated, generate an
        # error and return no postings.
        _, posting_index = incomplete[0]
        errors.append(InterpolationError(
            postings[posting_index].meta,
            "Too many missing numbers for currency group '{}'".format(currency),
            None))
        out_postings = []

    else:
        # If there is a single missing number, calculate it and fill it in here.
        missing, index = incomplete[0]
        incomplete_posting = postings[index]

        # Convert augmenting postings' costs from CostSpec to corresponding Cost
        # instances, except for the incomplete posting.
        new_postings = [(posting
                         if posting is incomplete_posting
                         else convert_costspec_to_cost(posting))
                        for posting in postings]

        # Compute the balance of the other postings.
        residual = interpolate.compute_residual(posting
                                                for posting in new_postings
                                                if posting is not incomplete_posting)
        assert len(residual) < 2, "Internal error in grouping postings by currencies."
        if not residual.is_empty():
            respos = residual[0]
            assert respos.cost is None, (
                "Internal error; cost appears in weight calculation.")
            assert respos.units.currency == currency, (
                "Internal error; residual different than currency group.")
            weight = -respos.units.number
            weight_currency = respos.units.currency
        else:
            weight = ZERO
            weight_currency = currency

        if missing == MissingType.UNITS:
            units = incomplete_posting.units
            cost = incomplete_posting.cost
            if cost:
                # Handle the special case where we only have total cost.
                if cost.number_per == ZERO:
                    errors.append(InterpolationError(
                        incomplete_posting.meta,
                        "Cannot infer per-unit cost only from total", None))
                    return postings, errors, True

                assert cost.currency == weight_currency, (
                    "Internal error; residual currency different than missing currency.")
                cost_total = cost.number_total or ZERO
                units_number = (weight - cost_total) / cost.number_per

            elif incomplete_posting.price:
                assert incomplete_posting.price.currency == weight_currency, (
                    "Internal error; residual currency different than missing currency.")
                units_number = weight / incomplete_posting.price.number

            else:
                assert units.currency == weight_currency, (
                    "Internal error; residual currency different than missing currency.")
                units_number = weight

            # Quantize the interpolated units if necessary.
            units_number = interpolate.quantize_with_tolerance(tolerances,
                                                               units.currency,
                                                               units_number)

            if weight != ZERO:
                new_pos = Position(Amount(units_number, units.currency), cost)
                new_posting = incomplete_posting._replace(units=new_pos.units,
                                                          cost=new_pos.cost)
            else:
                new_posting = None

        elif missing == MissingType.COST_PER:
            units = incomplete_posting.units
            cost = incomplete_posting.cost
            assert cost.currency == weight_currency, (
                "Internal error; residual currency different than missing currency.")
            if units.number != ZERO:
                number_per = (weight - (cost.number_total or ZERO)) / units.number
                new_cost = cost._replace(number_per=number_per)
                new_pos = Position(units, new_cost)
                new_posting = incomplete_posting._replace(units=new_pos.units,
                                                          cost=new_pos.cost)
            else:
                new_posting = None

        elif missing == MissingType.COST_TOTAL:
            units = incomplete_posting.units
            cost = incomplete_posting.cost
            assert cost.currency == weight_currency, (
                "Internal error; residual currency different than missing currency.")
            number_total = (weight - cost.number_per * units.number)
            new_cost = cost._replace(number_total=number_total)
            new_pos = Position(units, new_cost)
            new_posting = incomplete_posting._replace(units=new_pos.units,
                                                      cost=new_pos.cost)

        elif missing == MissingType.PRICE:
            units = incomplete_posting.units
            cost = incomplete_posting.cost
            if cost is not None:
                errors.append(InterpolationError(
                    incomplete_posting.meta,
                    "Cannot infer price for postings with units held at cost", None))
                return postings, errors, True
            else:
                price = incomplete_posting.price
                assert price.currency == weight_currency, (
                    "Internal error; residual currency different than missing currency.")
                new_price_number = abs(weight / units.number)
                new_posting = incomplete_posting._replace(price=Amount(new_price_number,
                                                                       price.currency))

        else:
            assert False, "Internal error; Invalid missing type."

        # Replace the number in the posting.
        if new_posting is not None:
            # Set meta-data on the new posting to indicate it was interpolated.
            new_posting.meta[interpolate.AUTOMATIC_META] = True

            # Convert augmenting posting costs from CostSpec to a corresponding
            # Cost instance.
            new_postings[index] = convert_costspec_to_cost(new_posting)
        else:
            del new_postings[index]
        out_postings = new_postings

    assert all(not isinstance(posting.cost, CostSpec)
               for posting in out_postings)

    # Check that units are non-zero and that no cost remains negative; issue an
    # error if this is the case.
    for posting in out_postings:
        if posting.cost is None:
            continue
        # If there is a cost, we don't allow either a cost value of zero,
        # nor a zero number of units. Note that we allow a price of zero as
        # the only special case allowed (for conversion entries), but never
        # for costs.
        if posting.units.number == ZERO:
            errors.append(InterpolationError(
                posting.meta,
                'Amount is zero: "{}"'.format(posting.units), None))
        if posting.cost.number < ZERO:
            errors.append(InterpolationError(
                posting.meta,
                'Cost is negative: "{}"'.format(posting.cost), None))

    return out_postings, errors, (new_posting is not None)<|MERGE_RESOLUTION|>--- conflicted
+++ resolved
@@ -89,12 +89,9 @@
 from beancount.core import position
 from beancount.core import inventory
 from beancount.core import interpolate
-<<<<<<< HEAD
 from beancount.core import convert
 from beancount.parser import printer
 from beancount.utils import misc_utils
-=======
->>>>>>> 72196895
 
 
 def book(entries, options_map, methods):
@@ -569,9 +566,8 @@
         else:
             # This posting is held at cost; figure out if it's a reduction or an
             # augmentation.
-<<<<<<< HEAD
-            booking_method = booking_methods[account]
-            if (booking_method is not Booking.NONE and
+            method = methods[account]
+            if (method is not Booking.NONE and
                 balance is not None and
                 balance.is_reduced_by(units)):
 
@@ -579,66 +575,6 @@
                 # augmentations have been processed.
                 reductions.append(posting)
 
-=======
-            #
-            # FIXME: Remove the call to is_reduced_by() and do this in the
-            # following loop itself.
-            method = methods[account]
-            if (method is not Booking.NONE and
-                balance is not None and balance.is_reduced_by(units)):
-                # This posting is a reduction.
-
-                # Match the positions.
-                cost_number = compute_cost_number(costspec, units)
-                matches = []
-                for position in balance:
-                    # Skip inventory contents of a different currency.
-                    if (units.currency and
-                        position.units.currency != units.currency):
-                        continue
-                    # Skip balance positions not held at cost.
-                    if position.cost is None:
-                        continue
-                    if (cost_number is not None and
-                        position.cost.number != cost_number):
-                        continue
-                    if (isinstance(costspec.currency, str) and
-                        position.cost.currency != costspec.currency):
-                        continue
-                    if (costspec.date and
-                        position.cost.date != costspec.date):
-                        continue
-                    if (costspec.label and
-                        position.cost.label != costspec.label):
-                        continue
-                    matches.append(position)
-
-                # Check for ambiguous matches.
-                if len(matches) == 0:
-                    errors.append(
-                        ReductionError(entry.meta,
-                                       'No position matches "{}" against balance {}'.format(
-                                           posting, balance),
-                                       entry))
-                    return [], errors  # This is irreconcilable, remove these postings.
-
-                reduction_postings, ambi_errors = booking_method.handle_ambiguous_matches(
-                    entry, posting, matches, method)
-                if ambi_errors:
-                    errors.extend(ambi_errors)
-                    return [], errors
-
-                # Add the reductions to the resulting list of booked postings.
-                booked_postings.extend(reduction_postings)
-
-                # Update the local balance in order to avoid matching against
-                # the same postings twice when processing multiple postings in
-                # the same transaction. Note that we only do this for postings
-                # held at cost because the other postings may need interpolation
-                # in order to be resolved properly.
-                for posting in reduction_postings:
-                    balance.add_position(posting)
->>>>>>> 72196895
             else:
                 # This posting is an augmentation.
                 #
@@ -675,8 +611,8 @@
         previous_balance = balances.get(account, None)
         balance = local_balances.setdefault(account, copy.copy(previous_balance))
 
-        booking_method = booking_methods[account]
-        if (booking_method is not Booking.NONE and
+        method = methods[account]
+        if (method is not Booking.NONE and
             balance is not None and
             balance.is_reduced_by(units)):
 
@@ -714,8 +650,8 @@
                                    entry))
                 return [], errors  # This is irreconcilable, remove these postings.
 
-            reduction_postings, ambi_errors = handle_ambiguous_matches(
-                entry, posting, matches, booking_method)
+            reduction_postings, ambi_errors = booking_method.handle_ambiguous_matches(
+                entry, posting, matches, method)
             if ambi_errors:
                 errors.extend(ambi_errors)
                 return [], errors
