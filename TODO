--- conflicted
+++ resolved
@@ -10,17 +10,6 @@
 
       b.core.getters -> b.ops.realization (does it add deps?)
       b.core.realization -> b.ops.realization (does it add deps?)
-
-  - Move number code from
-
-      b.core.amount -> b.core.number
-
-    And define a C extension module to implemen D().
-    b.core.number and b.core.amount should be distinct, there is no
-    reason they should be together.
-
-  - The relative imports of the core module should be converted to
-    absolute ones.
 
 
 * Explicit Tolerance
@@ -1268,14 +1257,13 @@
   Please excuse the mess. Of course, I'll clean it up before every release.)
 
 
-<<<<<<< HEAD
   - Use self.assertRegexpMatches() everywhere I could have.
-=======
+
+
   - Test out removing the circular reference in Posting. This would make writing
     scripts a lot easier and I bet we should be able to make do with per-account
     lists of (Posting, Transaction). Create a tuple type for it, to make this
     explicit. I bet it wouldn't be very much work to make the conversion; try it.
->>>>>>> ca05e19a
 
 
   - A simple code cleanup: Since filtering Transactions out of a list of entries
