-*- mode: org -*-
beancount: TODO
<<<<<<< HEAD
* Ingest (LedgerHub)
** Merging into Beancount

  (This is in order to be consistent with the placement of scripts file for major subpackages.)
  - Move beancount.scripts.query to beancount.query.query.
  - Move beancount.scripts.report to beancount.reports.report (and more what needs to be moved).

  - Complete unit tests on beancount.ingest.compat.

  - Create a good, working example file.
    * The old file is available under examples/ingest
    * Complete import example file.
    * Add tests for import.

  - Add exception handlers for ALL importer callbacks.

  - Make sure that when an exptest fails it includes the filename of the test
    somewhere in there; it's annoying when it's not present there.

  - Remove all scripts except those three, I never use anything else:

       ledgerhub-extract  -> bean-extract
       ledgerhub-file     -> bean-file
       ledgerhub-identify -> bean-identify

  - Create mixins for default account name and regexp matching on contents.

  - When we import, if a file was not detected, don't spit out an org text line.
    Still doesn't work. Needs to be cleaned up.

** Cleanups & Verifications

  - The code that auto-files statements needs to detect and de-dup files which
    have the same contents, because it is likely some files will be downloaded
    twice, it happens a lot.

  - When payee == narration, remove one of the two. This should be a generic and
    simple enough check to apply.

  - There should be check that the accounts output by the extraction are all
    valid Beancount/Ledger account names.

  - Duplicate entries should cover all directive types (for balances).

  - Before we start importing, validate that the importer modules all implement
    the appropriate methods. This will help thirdparty implementors.

** Directories Validation

  - Validation of directories (aka bean-doctor directories) should be
    automatically invoked by bean-file, and that would make sense.

** Caching

  - Implement on-disk caching for conversions.

** Auto-Categorization

  - Implement some hook to provide your own auto-categorization.
  - Provide some module that will attempt to categorize automatically, that can
    be inserted into the auto-categorization hook.

  - Write a generic import routine that will try to heuristically match
    partially completed transactions from an existing Ledger. Use some NLP or
    somesuch matching algorithm.

    Given some incomplete transactions, complete them heuristically based on
    previous contents of the ledger. This should make import a lot easier. This
    should be generic and work across all importers, a single function call.

** Auto-Insert

  - It would be super awesome if you could automate away the insertion of new
    transactions in the input file, following the previous transactions...
    we can find a heuristic to do this. That would be _really_ cool.

  - Implement automatic finding and insertion of new transactions.

** Payee Normalization

  - We will want to somehow "normalize" and merge payee names, because some of
    that differ very little are obvious for the same business... this would be
    useful. What kinds of tools will we need for that?

    Clean Import: The new importers should be able to strip the non-payee parts
    of the payee name, e.g. NEW YO, SAN FR, etc. Maybe we could let the user
    provide a filter function to sanitize the names of the payees, or maybe more
    generally just a filter on the entries before printing them out. This way
    you could provide your very own custom filter function that cleans up
    anything you don't like.

** Importers
*** Other

  Here's what I have in mind for the future of this project:

  - Move out all the non-generic importers. The reason for doing this is that I
    want to have a separate repository Python packages that contain (a) the
    importer code, (b) unit testing code, and - this is the main reason -  (c)
    lots of examples of actual downloaded files to be converted with expected
    outputs, as part of the unit tests. Obviously I cannot share these statements.
    I doubt anyone really uses the other importers anyhow. I would

    1) Keep the OFX, QIF importers.
    2) Build a very good, very configurable CSV importer (for Europeans).
    3) Build a single, configurable generic version of the PDF importers that allows
       you to do filing based off of a single regexp.
    4) Add an example of writing a custom importer (because you will want to write
       your own for all the other file formats).

  Then at least all my importers would be tested, and that would make my life a
  little bit easier when I have to change the importers. I would provide common
  testing utils so you can do this too for your own as well.


*** OFX

      ledgerhub.ingest.importers.ofx                     -> Move this into ledgerhub.ingest.importers.ofx/

  - This will require a new dependency on 'bs4'; not in Beancount so far.
    But reasonable IMO.

  - Add a check at the end of the OFX bank import. Missing right now.

  - The OFX importer needs to unescape &amp; and other odd chars, I think
    there's a bug currently, I've seen a few here and there.

  - OFX importer should warn when not all the sections have importers for it
    (RBC OFX has many sections and one of the sections I needed - credit line -
    was missing in my importer config, so I discovered this). If we do this,
    this means that we may want to provide a "no-op" importer in order to
    silence that warning in case that's what's desired.

*** CSV Importer

  - Now that we have easy testing capability, create a really nice generic CSV
    importer that should be shipped as part of LedgerHub.

  - Create a good, default, configurable importer for CSV files.

  - Write a CSV file sniffer that automatically infer which columns should match
    which fields. Try to make this smart, e.g., if some column "mostly"
    increases, it would be the balance column. This should be for fun (I don't
    need it).

*** QIF

      ledgerhub.ingest.importers.qif                     -> Move this into ledgerhub.ingest.importers.qif, or convert.

*** GnuCash

  - Write an importer from GnuCash's format, for people wanting to make the
    transition or even just to try it out.
=======
>>>>>>> fc4139fb
* Misc

  - Need a unit test to reproduce the fix in this commit.

  - Update install documentation with installation instructions using pip3.
  - (Look for examples using C code that require headers, they must have a
    better solution than mine.)



* Event

  - Should we validate that the query is legit before we even run it? I think
    so. Compile after parsing.


* Booking

  - Port beangrind & ledgerhub to avoid using lots as well.

  - Complete testing incomplete output with CostSpec:

    - This causes a problem because a tag is parsed in '#9.95':
      10 AAPL {45.23#9.95 USD}

    - Make sure parsing {3.00 # USD} does not produce the smae CostSpec as {3.00 USD}.

    - Remove OLD comments from parser.py and update the description to use the
      xposition class.

  - Remove the beancount.ops.documents plugin, or perhaps make the loader
    operate in a raw mode, e.g. not running any plugins.

    egrep --include='*.py' -srn 'parse_(string|file)' /home/blais/p/beancount/src/python/beancount

  - Write test for beancount.parser.booking_full.

  - Merge beancount.core.interpolate into booking.
  - Merge beancount.ops.validation.validate_inventory_booking() into booking.

  - This causes a problem because a tag is parsed in '#9.95':
    10 AAPL {45.23#9.95 USD}

  - (Annoyance) Make interpolation.balance_incomplete_postings() return a new
    object and not work destructively. No reason not to.

  - (Annoyance) All functions that return an (entries, errors, options_map)
    triple really should return (entries, options_map, errors), in this order.

  - Improve the ability to detect a user-specific tolerance in
    is_tolerance_user_specified(). This heuristic is not great, find some better
    way.

  - Create a b.c.data.transactions_only() function to this common type of
    filtering and grep/replace everywhere. This is just too common not to create
    a utility.

  - Unref the constants in finalizer for module, here: {48414425cf78}.

  - Write a test to ensure that an auto-posting with no effect results in no
    new posting getting inserted.

  - Replace Holding by the new, flattened Position, it's a _lot_ more like it.
    Makes a lot of sense now. Move the price_date to .meta, I don't think it's
    actually used.


** API Revamp / Simplification

  - FIXME: I'm _really_ tempted to remove the Lot and just have:

      posting.units -> Amount
      posting.cost -> Cost (or None), or CostSpec
      posting.price -> Amount (or None)

    Instead of:

      posting.position.units -> Amount
      posting.position.lot -> Lot
      posting.position.lot.cost -> Cost (or None)
      posting.price -> Amount (or None)

    In that schema, Position and Posting are similar and related:

      Position -> (units, cost)
      Posting -> (account, units, cost, price)

    You could say Posting inherits from Position.

    To be considered... this would change the API a lot, but it would also
    simplify it and flatten it into something much closer to the input syntax
    for the user.

      posting.units.number
      posting.units.currency
      posting.cost.number
      posting.cost.currency
      posting.cost.date
      posting.cost.label
      posting.price.number
      posting.price.currency


** Notes from Booking Full

  - Testing:

    * FIXME: Come up with cases where we're able to infer an AUGMENTING leg

    * FIXME: Come up with a case that would be ambiguous if not for the fact
      that one of the currencies already balances.


    # You should be able to support inference of prices as per the sellgains plugin.
    # Or should we instead have the sellgains plugin automatically insert the prices itself?
    # (I like that better).

    # FIXME: When the other amounts balance, this should be doable.
    # In this example, the first three postings in CAD balance each other.
    # the 4th posting is USD and not completely balanced, and the last is
    # unknown. We should look at the two groups of CAD and USD postings,
    # realize that the first group is already balanced and that the second
    # isn't, and automatically select the USD group.
    """
      2010-05-28 *
        Assets:Account1     100.00 CAD
        Assets:Account2     -80.00 CAD
        Assets:Account3     -20.00 CAD
        Assets:Account4      20.00 USD
        Assets:Account4    -100.00 CAD @
    """


    # FIXME: If there is only a single other group, we should be able infer the
    # price is for CAD here. Currently this raises an error.
    """
      2010-05-28 *
        Assets:Account1     100.00 USD @ 1.2
        Assets:Account2     120.00 CAD
    """


  - TODO: Conversion from CostSpec to Cost

  - Make interpolation work off of Cost instances, not just CostSpec.


  - Notes:

    varieties:

      1. No cost, no price, with currency, e.g.
           Assets:Something       213.45 USD
         or
           Assets:Something              USD
         This is obvious, it buckets into the units currency, i.e., USD.

      2. No cost, no price, no currency, e.g.
           Assets:Something
         This is an auto-posting. One of these should be replicated for every
         currency present in the transaction.


    Postings with a price define their currency:

      3. No cost with price:
           Assets:Something       1000 JPY @ 120.0000 USD
         or
           Assets:Something       1000 JPY @          USD
         We use the price currency, e.g. USD

      4. No cost and no price currency:
           Assets:Something       1000 JPY @
         In this case, we must consult the other postings. We look


    Then, we have postings with costs, which also come in two varieties:

      5. With an explicit cost currency, e.g.
           Assets:Something       100 HOOL {12.23 USD}
         Or with missing amounts, e.g.,
           Assets:Something       100 HOOL {USD}
         This clearly goes into the USD bucket.

      6. With no explicit cost currency, e.g.,
           Assets:Something       100 HOOL {2014-09-30}
           Assets:Something       100 HOOL {"1b24b1151261"}
           Assets:Something       100 HOOL {}
         These are uncategorized.

         In order to resolve these postings to a specific currency bucket, we
         implement two heuristics:

         a) If all the other legs are of a single currency and there are no
            other uncategorized legs, this posting must also book against those;
            use that currency.

         b) Otherwise, look at the accumulated ante-inventory; if there is a
            single currency for it, the posting must be in that currency.

         Finally, if we aren't able to resolve the currency of that posting
         using (a) or (b), fail interpolation/booking and skip the transaction.

    With that algorithm, we should be able to automatically resolve stock splits
    that look like this, as long as the ante-inventory contains only lots in
    USD:

      2015-09-30 * "Split"
        Assets:Investments:AAPL       -40 AAPL {}
        Assets:Investments:AAPL        80 AAPL {}

    Finally, note that postings with both a cost and a price must have a
    currency that matches, as constrained by the parser. If only the price or
    the cost is specified, we used that currency. Both a price and a cost may
    not be missing--that would leave two DOF to fill in.



* Requirements for Shipping 2.0
* File Cleanup

  - Remove plugins from ops, remove algorithms from core:

      (Also remove "documents" option and move that as input to this plugin.)
      b.ops.documents       -> b.plugins.documents  (not sure if breaks)

      b.core.getters        -> b.ops.getters (does it add deps?)
      b.core.realization    -> b.ops.realization (does it add deps?)

  - Define a C extension module to implement D().
    This function should catch useless errors from the cdecimal library:
      Declined: [<class 'decimal.ConversionSyntax'>]
    and always provide the input string so we can debug WTF happened.


* Explicit Tolerance

  - Make the printer support explicit tolerance syntax. This is crucial for
    round-trip.

* Metadata and Experiment Flags Registry

  - Create a registry of all metadata fields being used in the system, with

    documentation for each, so that it does not end up becoming a mess.

  - Ditto for experiment flags. These should be documented in a single place as
    well. This is all easy.

    Also: Fail if the experiment flag is not a supported one.

  - Document experiments as well, and how to list the available ones
    (bean-doctor should be able to do this from the registry).


* Priorities
** Notes

  - Move out the price fetch to src/python/beanprice module, should be
    independent from LedgerHub and it should just work, remove script.

  - Complete documenting taxes (this is a great time for it)

  - Implement CSV output for bean-query (redstreet)

  - Implement queries on metadata fields (for portfolio analysis aggregations)
  - Implement the dashboard on the example file, take the code out of my
    private code stash and share.

  - Convert example file to use beancount.plugins.ira_contribs plugin.

  - Change name of IRAUSD to 401KUSD or USD401K

  - Complete double-entry introduction document & presentation

  - Fetch missing prices for my ledger file and recompute returns.
  - Returns calculation should spit out missing prices.
    Automate returns calculation.

  - Write a wash sales calculation code that can input from either a Beancount
    input file or a spreadsheet.

  - Limbo accounts: Start a document on handling limbo accounts, summarize all
    info from emails.

  - Complete text-statements to text for bean-report and ELI, complete with
    --date on those reports.

  - Export "net worth over time" project.

  (booking)
  - Change booking to always have lot-date and list trades automatically.
  - Report trades, all bookings should be findable after the fact using a link.
    This can be added without doing full booking.

  (query)
  - Implement implitict GROUP BY and BALANCES ... WHERE syntax
  - Implement output format options (esp. CSV for spreadsheets).

  (documentation)
  - Slide: 4 methods: bean-web, bean-report, bean-query, write script + plugin


** Establish Display Precision

  - Create a page in the web view that lists the various precision - by
    example - inferred in the global DisplayContext.

  - Make setting the precision from bean-example easier (provide a method to
    create that format and update without conversion on the DisplayContext
    itself).

  - In the DisplayContext, implement caching of the formatters created to
    increase speed, especially for printing a single entry repeatedly.

  - Implement reserved number of digits.

  - Add docstrings to DisplayContext.

  - Make the query_render routines use a DisplayContext object to compute their alignment.

  - In the EntryPrinter(), figure out the maximum width of accounts and set it up.
  - Add a "target num columns" instead of a "min_width_account" to the
    EntryPrinter and figure out the min_width_account automatically from it,
    depending on whether we've got render_weights on or not. Use hte longest
    possible number of integral digits required from the DisplayContext in
    order to make this tight.

  - Add an option for the DisplayContext to issue a warning if numbers are
    rendered through it that lose some precision.

  - Add "display_precision" input file option whereby the user can set the
    precision to be used by each currency.


** Misc

  - bean-doctor context does not render all digits... it should render all the
    numbers as represented in memory. Don't round those numbers.

  - Add a --auto-everything option to bean-check that automatically inserts a
    beancount.plugins.auto_accounts directive and more.

  - In the parser or in the validation, check that the price currency matches
    that of the cost currency, if both are specified!

       2011-01-25 * "Transfer of Assets, 3467.90 USD"
           * Assets:Investments:RothIRA:Vanguard:VTIVX  250.752 VTIVX {18.35 USD} @ 13.83 CAD
           * Assets:Investments:RothIRA:DodgeCox:DODGX  -30.892 DODGX {148.93 USD} @ 112.26 USD


  - Add a special PYTHONPATH for ledgerhub binaries, to override Beancount to
    its custom version.

  - The 'balances' report should also support a WHERE clause as a nice
    shorthand. I would use that all the time myself if I could.

  - Add a query_env function to output the root type of an account, e.g. 'Assets'.

  - Replace the portfolio script by a bean-query command that will use metadata
    on the commodities (!). This will simplify things a lot and be more
    flexible. These are really just aggregations of a different kind.

  - Create a function to identify whether a Position/Inventory is cash... use
    this to reproduce/replace the 'cash' report. Use the same rule from
    bean-report.


  - Complete converting price fetching script to use meta-data only and remove
    blais.prices. Also convert the example to declare commodities and the price
    fetching script should just work.



  - Fix the closing criterion for empty accounts.

      "I used to have it so that accounts closed before the beginning of the exercise
      (in the reports) would not appear. Accounts closed at the end of the period but
      with some activity within the period would appear (so you can click on them and
      see their journal). Opened accounts with a zero balance would, too. Closed
      before begin + no activity = no show."

        2000-01-10 open Assets:Continuing
        2000-01-10 open Assets:Empty
        2000-01-10 open Assets:Terminated

        2000-01-10 open Equity:Whatever

        2014-03-10 *
          Assets:Continuing       110 USD
          Assets:Terminated       120 USD
          Assets:Empty            130 USD
          Equity:Whatever

        2014-03-30 *
          Assets:Terminated      -120 USD
          Assets:Empty           -130 USD
          Equity:Whatever

        2014-05-15 close Assets:Terminated

        2015-01-10 *
          Assets:Continuing       110 USD
          Equity:Whatever


  - Review all the code that is an effective switch/case on directive types and
    add checks for unknown directives. Make sure Commodity is being handled
    correctly. Grep for isinstance. Add else clause everywhere none was, e.g.
    https://bitbucket.org/blais/beancount/src/0e3be569f32a80411df8396d42d5e5ac3487a68f/src/python/beancount/core/realization.py?at=default#cl-292


  - Make prices required to always be positive, including with @@, and err on
    negative amounts for prices. This will match Ledger semantics and will
    remove one degree of freedom that wasn't necessary.

  - Add the capability to issue warnings when the price database is queried for
    a specific date but the price point is too distant from the requested date.

      "One thing I want to do soon is to issue warnings when the price database is
      looked up and the price point is too far from the requested date, so that the
      user could go fill in the missing prices. I'd probably issue price entries with
      the approximated price (approximated with a distant date) and then feed that
      into another script that would fetch prices for those directives."

  - (easy) Don't render postings in the HTML interface by default. The detail
    can be made available via bean-query now, and users can click on /context
    link in order to get the full transaction detail. Journals should be
    summaries. Add an optional argument to turn it on/off, but it should be off
    by default.

  - (easy) Make b.w.web also 'app.options_map' instead of 'app.options'.

  - (easy) Make _all_ plugins accept a configuration parameter, unconditionally. The
    interface should be this regular.

  - Don't install all the _test.py files, make sure they're not installed, + add
    a lint check that ensures the non-test files are never importing any of othe
    test files.

  (web)
  - Make the web interface not render postings anymore by default.
  - Rename /context to /entry

  - USEFUL. Issue warnings if the price date is too far from the requested
    market value date. This will help with returns, a lot. You should likely do
    this in the price_map object, in the lookup function, maybe, so that all
    modules benefit from the feature. You could ideally provide a date and a
    tolerancen, and somehow issue warnings automatically.

  - Fix FIXME in beancount.projects.returns, from DClemente issues.

  - In balance/aggregate reports, render the balances for parent accounts too.

  - Make bean-web and bean-query use the DisplayContext object in order to
    render all their numbers. Users are noticing, this is annoying.


** Documentation / Ongoing

  - Write out the taxes section, you have all the details, no need to wait

  - Update the example file in order to include support for the commodities.

  - Make a single doc / single about the four tools that can be used to get
    information out of Beancount and make their sections short and link to a
    dedicated doc for each. The four-out structure of this document should be clear.


  - Start a doc on limbo accounts, including the email thread with mharris & redstreet0.


  - Write a script to automatically convert and upload the docs for the shell
    functions and what-not into a Google Docs that we can open with a web
    browser. Write a script to spit it out in a nice format and upload.

  - Document the @@ and {{}} syntaxes (see Matthew Harris email), especially as
    they replace to price.

  - As an aside, I see that the grammar supports @@ and {{}} syntaxes, but they
    don't appear to be documented in the language manual.

      Oh I hadn't noticed... I will document those, thank you for reporting this
      oversight.

  - In the comparison doc: describe how Beancount has asset types

  - Comparison w/ Ledger doc: "balance sheet and closing of year"

  - A nice new Health Care section is nearly complete... complete it with DEDUC
    and COPAY legs explanation. Write an accompanying plugin to insert the
    deductible tracking and what-not.

  - Write document on converting between implementations

  - Complete "How Inventories Work?"
  - Complete intro document on double-entry bookkeepingk."
  - Complete Design Doc

  - Change documentation script to try to download to ODT format and then batch
    format to ebook

  - You should have a dedicated section of your document that explains how market
    values are reported, that is, via the unrealized gains plugin. Also provide a
    market() function, to value holdings.

  - Finally bake a PDF of all GDocs documentation and add a link to it. Should
    be mobile-friendly.




  - Add README for example files
  - Implement example for documents
  - Implement example for import
  - Implement example for dashboard
  - Implement example for prices

  - Merge "Getting Started with Beancount" & "Tutorial & Example" into a single
    document. See comments from:
    https://docs.google.com/document/d/1w5wWVFuPe6H2Aeex8iqCL8YfAO6xNZgzmrnRNlvxJec/

  - Merge "A Comparison of Beancount, Ledger & HLedger" & "Beancount History &
    Credits" documents into one. See comments from:
    https://docs.google.com/document/d/1w5wWVFuPe6H2Aeex8iqCL8YfAO6xNZgzmrnRNlvxJec/

  - Move the "spreadsheet / mint / quicken / quickbooks / gnucash / sql"
    comparison bit out of the "Motivation" document into the "Comparison" document.
    See comments from:
    https://docs.google.com/document/d/1w5wWVFuPe6H2Aeex8iqCL8YfAO6xNZgzmrnRNlvxJec/

  - Make the four extraction methods clear, create a "part" for the four docs.



** Streamline Commands

  - I plan to remove bean-example and move that into a bean-doctor subcommand.

  - bean-sql is a bit of an experiment, I'm not sure we need it, but I want to
    keep the functionality.

  - Maybe bean-bake could be folded into bean-web.



* Commodities

  - Because of the way we currently deal with stock splits, allow a list of
    commodity names on the commodity directive, so you can do this:

      1998-01-01 commodity CRA,CRA1
        name: "Celera Corporation"
        asset-class: "Stock"
        ticker: "CRA"
        quote: USD



* Query Language
http://furius.ca/beancount/doc/proposal-query

  - Render to CSV as soon as possible, this makes it possible to export.

  - Add dot-syntax to be able to run inequalities against the balance, e.g.
    balance.number < 1000 USD, or parse amounts, units(balance) < 1000 USD.
    Some users have inferred that this would work, so it's probably intuitive
    to others too.

  - Create tests for all the realistic test cases
    Use cases:

     # FIXME: About balance reports, what is the recommended way to remove empty
     # balances? e.g. on a balance sheet when using the CLEAR option.

     # holdings --by currency:
     #   SELECT currency, sum(change)
     #   GROUP BY currency

     # holdings --by account
     #   SELECT account, sum(change)
     #   GROUP BY account

     # networth,equity:
     #   SELECT convert(sum(change), 'USD')
     #   SELECT convert(sum(change), 'CAD')

     # prices:
     #   SELECT date, currency, cost
     #   WHERE type = 'Price'

     # all_prices:
     #   PRINT
     #   WHERE type = 'Price'

     # check,validate:
     #   CHECK

     # errors:
     #   ERRORS

     # current_events,latest_events:
     #   SELECT date, location, narration
     #   WHERE type = 'Event'

     # events:
     #   SELECT location, narration
     #   WHERE type = 'Event'

     # activity,updated:
     #   SELECT account, LATEST(date)

     # stats-types:
     #   SELECT DISTINCT COUNT(type)
     #   SELECT COUNT(DISTINCT type) -- unsure

     # stats-directives:
     #   SELECT COUNT(id)

     # stats-entries:
     #   SELECT COUNT(id) WHERE type = 'Transaction'

     # stats-postings:
     #   SELECT COUNT(*)

     # SELECT
     #   root_account, AVG(balance)
     # FROM (
     #   SELECT
     #     MAXDEPTH(account, 2) as root_account
     #     MONTH(date) as month,
     #     SUM(change) as balance
     #   WHERE date > 2014-01-01
     #   GROUP BY root_account, month
     # )
     # GROUP BY root_account


     # Look at 401k
     # select account, sum(units(change)) where account ~ '2014.*401k' group by 1 order by 1;


     # FIXME: from mailing-list:
     # SELECT account, payee, sum(change)
     # WHERE account ~ "Payable" OR account ~ "Receivable" GROUP BY 1, 2;


     # FIXME: To render holdings at "average cost", e.g. when aggregating by account,
     # you could provide an "AVERAGE(Inventory)" function that merges an inventory's
     # lots in the same way that the holdings merge right now. THIS is how to replace
     # and remove all holdings support.



  - Use the display_context in the BQL rendering routines instead of using the
    display precision mode in the displayed numbers only.


  - This should fail (it doesn't):

       SELECT DISTINCT account  GROUP BY account, account_sortkey(account) ORDER BY 2;

    I think you need to apply the ORDER-BY separately, and be able to ORDER-BY
    aggregate values.


  - The OPEN ON and CLOSE ON syntaxes get on my nerves. I need something
    simpler, maybe even something simpler for "just this year". Maybe an
    auto-open at the first transaction that occurs after filtering, something
    like this:

       FROM  year = 2014  CLAMPED

    where CLAMPED means (open + close + clear) operations.


  - Add tests for all environment functions

  - Optional: Support a 'batch mode' format to process multiple statements at
    once, reading the input files only once (needs support for redirection of
    output to files).

  - Write a documentation for the query language.


  - In docs: explain four ways to "get data out": bean-web, bean-report,
    bean-query, write script.


  - Create a setvar for style (boxed, spaced, etc.)


  - Rename 'change' column to 'position', and support dotted attribute name
    syntax. It should map onto the Python syntax one-to-one.


  - Compute the special 'balance' row and produce journals with it.


  - Cache .format methods in renderers, they may be caching the formatting
    themselves. Time the difference, see if it matters, look at CPython
    implementation to find out.

  - The current number formatting code truncates numbers longer than the mode
    and should be rounding it. Make it round.

  - Another problem is that although the mode of the precision could be
    selected to be 2, if other currencies have a higher maximum, numbers with
    greater precision than that will render to more digits. This is not nice.

  - The insertion of unrealized value in this test query is the reason we have
    14 digits of precision; this is not right, the unrealized entries should be
    generated with less precision, should be quantized to the mode of the
    precisions in the input file itself:

       select account, sum(units(change)) from close on 2015-01-01   where account ~ 'ameritra'   group by 1 order by 1;


    Time to write test for this, for the mode rounding.


  - Convert the amount renderer to use the display-context.


  - Render with custom routine, not beancount.reports.table

    * Find a way to pipe into treeify
    * Deal with rendering on multiple lines, e.g., for inventories with multiple positions


  - Implement set variables for format and verbosity and display precision and what-not



  - Support matching on other than Transactions instances.

  - You could apply an early limit only if sorting is not requested, stopping
    after the limit number of rows.

  - Implement and support the ResultSetEnvironment for nested select quereis.
    (Actually allow evaluating the SQL against generic rows of datasets.)

  - New columns and functions:
    * Add date() function to create dates from a dateutil string
    * Support simple mathematical operations, +, - , /.
    * Implement set operations, "in" for sets
    * Implement globbing matches




  - Flatten should parse closer to distinct keyword, as in SELECT FLATTEN ...

  - Maybe add format keyword followed by the desired format instead of a set var
    (or add both)

  - Redirecting output should be done with > at the end of a statement

  - "types ..." : print the inferred types of a statement, the targets, or maybe
    that's just part of EXPLAIN? DESCRIBE? Describe prints all the columns and
    functions in each environments? Or is it HELP?

  - BALANCES should use and translate operating currencies to their own column,
    and it should just work automatically. It should pull the list of operating
    currencies and generate an appropriate list of SELECT targets.

  - Create an "AROUND(date, [numdays])" function that matches dates some number
    of days before or after. We should be able to use this to view transactions
    occurring near another transaction.

  - This causes an ugly error message:
    beancount> print from has_account ~ 'Rent';

  - That's weird, why didn't those get merged together, investigate:

     beancount> select cost_currency, sum(cost(change)) where account ~
     'assets.*inv' group by 1 ;
     ,-----+-----------------------------------.
     +-----+-----------------------------------+
     | CAD | XXXXX.XXXXXXX0000000000000000 CAD |
     |     | XXXXX.XXXXXXX0000000000000000 CAD |
     | USD |                                   |
     `-----+-----------------------------------'

    This is probably due to lot-dates not being rendered.

  - You need to support "COUNT(*)", it's too common. r.Count(r.Wildcard()).

  - The shell should have a method for rendering the context before and after a
    particular transcation, and that transaction as well, in the middle. This
    should replace the "bean-doctor context" command.

  - As a special feature, add an option to support automatic aggregations,
    either implicitly with a set-var, or with the inclusion and support of
    "GROUP BY *", or maybe "GROUP BY NATURAL" which is less misleading than
    "GROUP BY *". Or perhaps just "GROUP" with the "BY ..." bit being optional.
    I like that.

    Although MySQL treats it differently: "If you use a group function in a
    statement containing no GROUP BY clause, it is equivalent to grouping on all
    rows. For more information, see Section 12.17.3, “MySQL Handling of GROUP
    BY”."



  - For the precision, create some sort of context object that will provide
    the precision to render any number by, indexed by commodity. This should be
    accumulated during rendering and then used for rendering.

  - Provide an option to split apart the commodity and the cost commodity
    into their own columns. This generic object should be working for text, and
    then could be simply reused by the CSV routines.

  - Add EXPLODE keyword to parser in order to allow the breaking out of the
    various columns of an Inventory or Position. This design is a good balance of
    being explicit and succint at the same time. The term 'explode' explains well
    what is meant to happen.

       SELECT account, EXPLODE sum(change) ...

    will result in columns:

        account, change_number, change_currency, change_cost_number, change_cost_currency, change_lot_date, change_lot_label



  - Idea: support entry.<field> in the targets and where clauses. This would
    remove the need to have duplicated columns, would make the language simpler
    and more intuitive.


  - Idea: Another output data format for the reports/query language could be
    parseable Python format.



  - (query syntax) It *would* make sense to use full SQL for this, even if the
    aggregation method is an inventory.

      targets: units, cost, market, lots
      data-source: balances, journal, holdings
      restricts: ... all the conditions that match transactions, with = ...
      aggregations: by currency, by day, by month, by account (regexp), etc.
      other: filter display, pivot table (for by-month reports), max depth

    You would render these as a table.

  - Implement a "reload" command to avoid having to leave the shell after the
    file changes. Maybe we should even have an "autoreload" feature that just
    kicks in before a query, like the web interface.


  - Move bean-example to being just a doctor subcommand; we really don't need to
    make that a first-class thing.

  - Support constants for flags, e.g. flags.conversion is equivalent to 'C'.
    Add those to our existing unit tests.

  - Create test cases for all query_env, including evaluation. The list of tests
    is currently not exhaustive.


  - Operating currencies getting pulled out are necessary... maybe do this in
    the translation?

  - Support COUNT(), and COUNT(*), for this question on the ledger-cli list:
    https://groups.google.com/d/msg/ledger-cli/4d9ZYVLnCGQ/ZyAqwZE-TBoJ
    Try to reproduce this specific use case.


** V2

  - I think we can do prety well like this:

      SELECT ... FROM transactions|postings|balance|...
      WHERE ANY(...)
            ALL(...)

    I'm not sure where OPEN CLOSE and CLEAR all fit though.

  - The table provider should support two kinds of fields: single and repeated.
    Repeated fields include Position, but also Tags. By default, rendering
    should put the entire contents in one cell/line, all only when using
    BROADCAST or FLATTEN should multiple lines be created. Maybe the Inventory
    datatype could be removed and instead be provided as a repeated field of
    Position instances.

  - The ad-hoc alignment of numbers present in the query_render.DecimalRenderer
    code should be removed, and all rendering should occur via DisplayContext.

  - Numberification should probably occur with a flag of some sort, or perhaps a
    shell variable. Not sure.

  - A better representation of a query should be produced, perhaps in a
    protobuf, with cross-reference capability and the ability to create a
    processing tree for each row.

  - Dot syntax should definitely be supported. This is how we'll get rid of the
    FROM clause.

  - Keep in mind that the booking branch might break a lot of user queries.

  - "SELECT *" should really render _all_ the possible fields, not just a
    sensible subset. This has been annoying me a lot.

  - The compiler should output Python code to evaluate and process the results,
    instead of interpreting the tree of operations.


* Standalone Tools

  - Build a function and command-line tool that can injest either a table of
    results or a CSV file and infer that an entire column is of numbers and
    pairs of numbers and can accordingly split the column into multiple columns
    and put the currency in the header so you can import that up to a
    spreadsheet.

  - Build an 'statement' tool that will render a treeified balance sheet in two
    columns! Limit it to use the beginning of a line, and hard-code to use the
    five known categories (optionally changeable). It's okay if the tool is a
    bit more limited than treeify. It should optionally do the treeification.
    It should also optionally sort the account names (or not).

    * Add a --title option to render at the top.

    (A two-column tool to convert one column into two columns (for text mode
    balance sheet and income statement). The equivalent UNIX tool does not
    exist. Select columns by regexp on prefix.

  - Build a simple 'colrneg' tool that just highlights numbers as green or red
    depending on if positive or negative.

  - 'csv-pivot': build this: a script that can accept a CSV file and render a
    CSV pivot table from it. The reason we need support is in order to carry out
    operations on columns of inventories. Maybe we should impleemnted some sort
    of swiss-knife tool that is able to parse inventories from columns and
    perform various operations on them, aggregations, etc. using Beancount's
    Inventory() class. This could be a powerful tool! Make it possible to parse
    and create Inventory objects from cells.

  - Perhaps should build a version of treeify for internal usage that works on
    HTML columns, off of HTML text. Or BETTER: just a stateful tool that can
    transform an account's name to indent it properly every time you feed it the
    full account name! This could be used by the routine that want to render
    columns as tree. Maybe 'treeify' should use that as well. That would make a
    lot of sense.


* Deal with Rounding
http://furius.ca/beancount/doc/propostal-rounding

  - Check Vanguard rounding... do they maintain a higher precision internally?

  - Implement experimental precision check suggested by Nathan Grigg
  - Implement Equity:Rounding accumulation suggested by Nathan Grigg

  - Remove b.c.amount.DISPLAY_QUANTIZE if possible.

  - Make (SMALL_EPSILON) balance tolerance user-configurable before release.

  - Infer precision from numbers like this:

      >>> d = Decimal('1.2300')
      >>> getcontext().power(10, -(len(str(d).split('.')[-1])+1)) * 5
      Decimal('0.00005')

  - Maybe provide a way to make thhis tolerance settable by commodity.
    (See thread w/ Nathan on the mailing-list)

  - Doc: https://groups.google.com/d/msg/ledger-cli/m-TgILbfrwA/YjkmOM3LHXIJ

  Alright, so here's what I propose:

  - I could add an option for the user to insert the name of a rounding account.
  - This option would be empty by default, and the current behaviour would not
    change.
  - However, if you set an account for it, all transactions with an inexact
    balance will receive the balance amount (and perhaps have a new leg inserted
    on them automatically).

  Would that be a reasonable compromise? With no account, you get 0.005 looseness
  (or whatever this becomes if inference is implemented). With an account, you get
  precise balances throughout, but no manual input is required.

  - Complete and merge sampled_quantization


* Inventory Booking Proposal
http://furius.ca/beancount/doc/proposal-inventory

  - Make a temporary hack to disable strict checks on a per-account basis. This
    will keep us going against average cost until the full inventory proposal
    is implemented.


      "The inventory booking proposal for average booking won't be implemented in
      the next few weeks... I'm tempted to think that maybe I should provide a way
      to disable the strict balance checks in the interim. This way we could enter
      the transactions without matching lots strictly... at least all the data
      would be present and the balance checks would work.  Would people think it's
      a good idea?  I would do this by extending the default value for the type of
      booking is intended to take place (as in the inventory proposal) and add a
      new value for it, i.e,. in addition to STRICT, FIFO, LIFO, AVERAGE,
      AVERAGE_ONLY, I would add NONE. I would use the proposed syntax extension for
      the Open directive, e.g.

      2014-08-84 open Assets:US:Vanguard:VIIPX    VIIPX    "NONE"

      This also means that you could setup all your accounts to remove all inventory
      booking, which results in a booking method similar to Ledger (no checks and no
      errors), by setting the default value for it, like this:

        option "booking_method" "NONE"

      This could appeal to those who would like less checks, like Ledger, or who are
      converting their Ledger ledgers to Beancount.

      Down the road, the inventory booking would use that and implement all methods,
      but for now, only the balance check would consult that value and disable the
      check if the default booking method is "NONE". I think I could easily hack that
      in in a few hours."



  - Implement the proposal


  - (design) New inventory booking:
    1. for each posting, classify by currency
    2. for each posting at cost, classify whether position augmentation or reduction
    3. For position reductions, match against inventory
    4. Within currency groups, process interpolation, including those in
       position augmentations

    It should be possible to do something like this for cost basis adjustments:
       Assets:Account         -10 MSFT {34 USD}
       Assets:Account          10 MSFT {USD}
       Income:PnL             400 USD

    (See doc on Smarter Elision for a better version of this)



  - Separate inventory booking to be implemented in a plugin. It should do
    three things:

    * Find matching lots and raise errors when not found

    * replace all partially specified lots to their fully specified versions
      (they matched lots). For augmenting lots, this means insert the date. For
      lot reductions, it means, find the matching lot and use that instead of
      the partially specified one.

    * Insert links on matching lots, so that trades can be identified a
      posteriori.

    This means, move beancount.ops.validation.validate_inventory_booking() to
    its own file and make it do the three steps above.



  (avg cost idea)

  - Docs for inventory booking: Add {* 634.23 USD} idea for average cost
    booking: there should be an optional amount, and the star just means "before
    and after". Add this to B docs.

  - PROBLEM: You need be able to provide the cost with both and addition and a
    reduction, e.g.
       -2 HOOL {* 650 USD} ;; Should be possible even if current avg cost if 600 USD
        2 HOOL {* 650 USD} ;; Means "add at this cost and then convert to avg
    cost"

    This is nice! The "*" now always means "after applying this operation,
    convert to avg cost.".



  - You should add tests to ensure that an Inventory() can never have positions
    created with a cost of the same cost_currency as the currency. This should
    be enforced in the Position object itself.

  - After it's done, merge back branch 'sanscost', and we should be able to
    make this work using the total cost value on the lots.



  - Implement a report of Trades booked in the list of filtered transactions!
    Trades should be automatically identified by the booking process, with
    its own namespace of links. Then allow producing suitable reports for trades.

  - (reports) Bring back the trades report into the mainline version, using
    inventory reductions.

  - (reports) We really do need to report on position reduction as TRADES. This
    is an important report to generate! This should be done separately from the
    improved inventory booking method.

    This report needs to include the long-term vs. short-term nature of those
    trades! The right way to do this is to run a separate plug-in that will
    add appropriate #long-term and #short-term tags or meta-data to those
    transactions, based on their booking dates..



  - Add the acquisition date to each lot, so that short/long-term can be
    calculated for the lot. The goal is to enable the automatic calculation and
    reporting of long vs. short capital gains.


* Removing Holdings

  - I think there's a way to simplify holdings: you can probably remove the
    "Holding" type and replace that with a Posting, which really, is much like a
    Holding, it has an account and a position, and a price.... That would
    normalize Holding quite a bit, even if it means we end up adding a few
    unused slots to Posting. I'm happy to do that! Simplify simplify simplify...
    always.

  - Along with the new inventory, you can make Holding -> Position. This makes
    a lot of sense actually. Do do this!

  (work on holdings)
  - Support output format "beancount" for holdings, use a single file instead of
    a holdings I/O file (merge holdings.csv + prices.beancount -> holdings.beancount)
    This would be much nicer.

  - Check holdings I/O by saving and reloading a list of holdings created from
    a set of entries (with sales, just to make sure).

  - In add_unrealized_gains(), convert to use our holdings aggregator.

  - Build a new category to portfolio to identify accountings holding
    "Uninvested Cash", which should be cash available to invest now.


* Sign Normalization

    - Allow sign normalization:

    * Add an option to the parser to allow signs to be entered with the "all
      positive" convention, and actually invert the signs right at the output
      of the parser.  Balance errors should be enhanced to emphasize which of
      the postings should be increased or decreased, based on the sign of the
      balance error and the type of each account.

    * For display, in the shell, provide a SIGN(account) function that allows
      the user to multiply the inventory by, or a NORM(inventory, account)
      function that would do that itself on the inventory.

    This whole thing should be a minor version. This would be a valuable feature
    IMO, allowing users to choose their favorite convention would be a plus.

  - Do support rendering options to invert the amounts of the minus accounts.
    This is an important feature.


* Transfer Accounts

  - Transfer accounts should be a priority. You need to be able to support a
    single transaction that gets amortized over time.



* Trading Accounts & Conversions

  - Write a document to explain how conversion entries work.

  - Idea for a plugin: Create a new plugin that automatically inserts legs for
    the "Trading Accounts" methods described here:
    http://wiki.gnucash.org/wiki/Trading_Accounts
    http://www.mscs.dal.ca/~selinger/accounting/tutorial.html
    http://www.mscs.dal.ca/~selinger/accounting/gnucash.html
    This should be implementable via a plugin.
    The resulting Conversions entry should be empty...

  - Make conversions report sum up to zero by adding a similar conversions
    entry as for the balance sheet.


* Performance

  - (validation/performance) Optimize the performance of validations and bring
    all the HARDCORE_VALIDATIONS in by default.

  - Maybe the builder should have a 'filename' state that only gets changed here
    and there instead of getting that fileloc argument passed in every time on
    every rule. Maybe we just always get the fileloc from the parser.c as in
    NUMBER. I think it might make the parser more efficient too... try it out,
    do timings, see how much it improves parsing performance.

  - See if you replace BUILD()'s PyObject_CallMethod to this how much faster it
    gets: "Note that if you only pass PyObject * args, PyObject_CallMethodObjArgs() is a
    faster alternative."
    https://docs.python.org/3/c-api/object.html


  - (performance) Profile the web pages, if account_link() is high, provide an
    explicit cache for each unique view. (We had to remove this when we
    simplified the function using build_url for adding tests.)

  - (performance) Implement the stable hashing function in C and reinstall the
    validate_hash test.

  - (performance) Implement inventories in C and reinstall the
    validate_check_balances test.

  - (performance) Don't pass in the FILE_LINE_ARGS on function calls, these
    should be part of the context of the parser, should be gettable only on
    demand.

  - Can I use Py_RETURN_NONE in order to incref and assign, in the lexer,
    instead of doing it in two steps?

  - Optimize the main update() routine that is called in display_context.





* Dashboard

  - Create new project doc: Computing portfolio returns using Beancount

  - Bring in all the generic functions from experiments/returns/returns.py into
    core beancount. Bring in returns as a plugin.

  (portfolio)
  - Move portfolio code our of experiments

  - Move 'portfolio' and other experiments to be its own library, under the
    main source tree, validated and all.

  - In holdings: create the concept of a "composition" which can be associated
    to any holding, based on the (account, currency, cost-currency), and which
    is a vector of proportions to be normalized and associated to the holding.
    You should then be able to compute the sum total of all compositions. This
    should be a generalized concept, with the following applications:

    * Liquidity (how easy is it to get money out of this account?)
    * Taxability (pre-tax, roth, after-tax, usually 0 or 100%)
    * Sector, industry exposures
    * Currency exposure
    * ...



* Plugins

  - Create a plugin that allows you to replace the date with some of the
    metadata fields, e.g. to create alternative date histories.

      "Note that if you _really_ badly wanted alternative history, you could you could
      easily enter alternative dates as metadata (Beancount will recognize and parse
      a datetime.date type as a value for metadata) and you coudl write _very_ simple
      plugin that converts all the transactions to use the alternative date where
      present in the metadata (or otherwise leave the date as is). You could even
      define yourself multiple different sets of alternative dates by using different
      metadata fields... you can go crazy if you like and create multiple versions of
      history that way. But that would be segregated to a plugin so I'm comfortable
      with it, do whatever you like in plugins, they're perfect for experimentation."

  - Create a verification plugin that verifies that the balance of an account
    does not go under some negative threshold below/above zero. This way you
    could check that account balances are of the expected size. (The plugin
    should accept transient negative balances within the day though, as those
    are order-dependent.)

  - Create a verification plugin that checks that there is a single currency in
    use per account. Check Open directives, also check actual usage.

  - Create a verification plugin that checks that all uses commodities have a
    corresponding commodity declaration. For those who like it airtight.

  - Put all verification plugins, including nounused and noduplicates under
    beancount.plugins.constraints.*.


  - Would it make sense for every plugin to provide a validation function? We
    could then move all the validation routines in their plugin file. I very
    much like this idea: it creates more isolation for routines and less
    dependencies. Open/Close, Balance checks, do seem to be able to fit in this
    category. Those functions should return only a single list of errors, no
    entries, and the calling function should perform a simple hash check to
    ensure that the mutable portion of the entries hasn't been modified by the
    user-provided validation functions.
    'beancount.ops.documents' could benefit from this split.

  - Idea for an additional check: a plugin that computes the weight using the "@
    price" value on a posting held-at-cost, checked against the rest of postings
    minus income (gains) accounts.

  - Idea: a plugin that autopads all initial balance assertions! Do it for
    demos, will be very useful for making demos easier, not having to be so
    strict.

  - Deal with wash sales... complete doc, call MSSB to figure out if/how they
    adjust the cost basis of a future stock vesting event.

  - Idea: Write two plugins...

    * One that check that all the postings with a particular flag on them
      balance to zero.

    * One that forks out all postings with a particular flag to a separate
      transaction.

    This is from an email thread with redstreet0 in Jan 2015:

    I said: "

       - Define yourself a special account under a common base, e.g. Equity:Extra:*
         for all those special accounts.
       - Write a plugin that will ensure that for all transactions that include at
         least one posting on an Equity:Extra account, the sum of all the weights of
         these postings is zero.
       - If you want to automatically fill in missing postings these accounts, you can
         also do that from a plugin.
       - Your plugin should be configurable with the root account you want to make
         special in that way, in this case "Equity:Extra". See other plugins for how
         to pass in a configuration.
       - You can optionally filter out all those Equity:Extra:* postings in the
         reports using the FROM syntax. Otherwise the detail of the Equity:Extra
         accounts in the balance sheet will be pretty harmless anyhow, but you could
         remove it.

       Note that instead of identifying these special postings using a known root
       account, you could instead trigger that capability by using posting flags.

       (Also, note that if all you care about is the balanced virtual accounts, that's
       entirely equivalent to a second transaction on the same date. I could be
       convinced to add that in, a special state for a subset of postings, as a
       "shadow transaction" whereby the parser splits the single transaction into two
       separate ones, perhaps adding a tag to the shadow one so that you can filter
       them out at will. That could be implemented as a plugin, BTW, separating
       postings that have a particular flag on them.)

    ". This could be used to simulate balanced virtual postings.

  - Generalize the scope of Document directives so that they don't just point to
    filenames, but can hold references to arbitrary document ids.
    * Rename the field from 'filename' to 'document'
    * Make the verification of that field against a filename option, enabled by
      a plugin.
    * Notify bw3443 about this.


* Basic Directives as Plugins

  I recently teased out that many of the basic functions can be implemented as
  individual stages of transformations on the list of directives. This started
  out as a way to add plugins by adding a custom transformation stage, but now
  I see that if I can make the parser able to consume generic syntax that might
  allow extensions, and to allow these plugins to specify new directive types
  for extensions, I might be able to shove a *lot* of the existing
  functionality into nice isolated plugin modules. Even functionality as basic
  as Balance checks.  I'm not going to to do this in the first release, but I
  want to set the stage for it.


* Fix Unrealized Gains

  - IMPORTANT: Unrealized gains for opened periods should show only gains since
    the openings. In other words, unrealized gains should be realized
    marked-to-market at the time of open.

  - Unrealized gain when rendering for closed years does not appear.
    Perhaps we should insert the unrealized gains during close operation.

    Idea: close realized gains along with close(), so that they don't show up for
    the latest year.

  - Unrealized gains should be modified so that they replace the book value of
    the positions that they adjust, and can be applied at multiple dates. Then,
    the realization should automatically occur both at the beginning and end of
    reporting periods.



* Inter-Account Booking
http://furius.ca/beancount/doc/proposal-inter

  - Idea: option to search a lot from any account, not just the current account,
    and cause an automatic lot transfer. Must match shares in the current
    account, but the lot with the corresponding cost could come from any
    account.

  - Create new proposal doc: Inter account transfer


* Better Errors & Errors as Directives

  - Enhance error reporting! Make all errors possibly hold on to a list of
    entries, not just one. Many, many errors will benefit from this.



  - The creation of exceptions should be made easier: each error class should
    inherit from a base class that is able to accept an optional list of
    entries, that would automatically render the fileloc of each of those
    entries, and that would use the fileloc of the first entry in order to
    render the location of the error. If no entries are specified, an OPTIONAL
    fileloc= parameter should be provided to specify where the error occurs.
    This will make creating errors a lot easier and nicer.

    As part of this, we should also somehow produce a list of all possible
    errors with a lavish description.



  - (architecture) Seriously consider merging entries and errors; errors are
    just a special type of entry, and they have dates, and they get rendered in
    journals. This could make a lot of sense.

  - Interesting idea: Maybe instead of returning errors, "errors" could simply
    become "Error" directives and be inserted into the flow, and picked up by
    the various rendering routines in different ways?!?  I love this. One less
    thing to return. Hmmm ponder it seriously.


  - Refine 'source' attribute on all directives: For .source, instead of '<...>'
    for the filename, we should use a scheme:..., like file://..., and
    plugin:beancount.... . This makes a lot more sense. The lineno still needs
    to be separate, we need that for sorting and prefer not to have it part of
    the string.


* Pertaining to Old Reports


* Include Directive

  - Support an include directive that is a URL, in order to fetch lists of
    prices updated remotely, or via crontab. This way the dashboard does not
    have to include code that fetches prices.


* Payees & Subaccounts

  - Idea: Allow sub-account names to include a special character, e.g., '#',
    (only one) that would indicate to the reporting facilities that, by default,
    the aggregation should be reported to the parent account. A "detail" or
    "verbose" switch could be used to trigger the detailing of subaccounts. For
    example,

       Expenses:Health:Medical:#Claims
       Expenses:Health:Medical:#PatientSavings
       Expenses:Health:Medical:#ClaimsPayments

    would be reported as

      Expenses:Health:Medical

    by default, but with the detailed switch, would be reported as

       Expenses:Health:Medical:Claims
       Expenses:Health:Medical:PatientSavings
       Expenses:Health:Medical:ClaimsPayments

    This could be used for various subaccounts actually. It's a nice way to
    guide reporting that does not complexify the semantics.


  - Idea: in the query language, provide a special Account:Payee field, in
    order to play with the notion of payee-as-subacccount often discussed.

    could also provide a clean_payee() function, that would attempt to clean
    the ugly payee names!



* Project: Auto-transfer Inference

  - IDEA: Using inference and a reasonable buffer amount, can I automatically
    figure out how much extra cash from checking can safely be transferred out
    for investing? i.e. sum up upcoming expenses (rent + cc) and expected
    salary payments, and calculate it automatically. Not obvious, but why not?



* Project: List Unverified Postings

  - Idea! Allow the selection or reporting of all the postings since their
    balance check in each account. These postings can be called "unverified"
    and it should be possible to report just those. Maybe we can restrict
    further to the list of those without a '*' flag, or maybe just those with a
    '!' flag. "Show me all that's unverified right now."


* Invariants

  - options['commodities'] is currently where the list of all commodities seen
    from the parser lives. The beancount.core.getters.get_commodities_map()
    routine uses this to automatically generate a full list of directives. An
    alternative would be to implement a plugin that enforces the generate of
    these post-parsing so that they are always guaranteed to live within the
    flow of entries. This would allow us to keep all the data in that list of
    entries and to avoid depending on the options to store that output.

    This should probably be combined with a similar step that similarly
    enforces all unopened accounts to have an Open directive as well.


* Pending Removals / Remove Deprecated Things

  - Remove the exp-legacy-fixed-tolerances experiment flag.

  - Remove support for legacy, PIPE, Not needed.

  - Remove negative number warning and __ setting


* Current / Misc / To Be Classified

  (This is a grab bag of ideas. When I have a new idea coming to me, I don't
  have time to think about where to put it, I just come here and jot it down.
  Every couple of months I clean this mess up and put it in the sections below.
  Please excuse the mess. Of course, I'll clean it up before every release.)


  - Idea for one of those constraint plugins: Create a plugin whereby you
    declare some currencies and assert that any units in them are always held at
    cost.


  - Add support for triple-quoted strings, which may alleviate problems we're
    seen with syntax highlighting (idea from aumayr@).


  - Create a plugin that filters out postings with a particular per-posting
    flag, and that checks that they are balanced by themselves.


  (prices cleanup)
  - Make the code finding lists of commodities for holdings and price reports
    use the same code as beancount.prices.find_prices. Also, this should  really
    just be renamed beancount.prices.find_commodities and perhaps be moved up to
    beancount.ops.

      src/python/beancount/ops/holdings.py
      src/python/beancount/reports/price_reports.py

  - Remove the final traces of the "quote" metadata field from holdings:

      /home/blais/p/beancount/src/python/beancount/ops/holdings.py:153:      Commodity directive from its 'quote' metadata field.
      /home/blais/p/beancount/src/python/beancount/ops/holdings.py:190:            quote_currency = commodity_entry.meta.get('quote', None)

    Nothing else uses this anymore, this needs to go too.





  - Idea: Export contents to Spreadsheet equivalent, as a single list of
    postings, joining transactions by an id column. That should quiet down those
    who think you can do this with a Spreadsheet to try it out for themselves.


  - Add get_price() function to query_env.


  - SQL: "IS" and "IS NOT" is not implemented.


  - Idea: The "HELP" command of the SQL shell should be made analogous to the
    schema inspection facilities of other SQL shells instead of being dedicated
    HELP commands.


  - Try this, quickly: Create a function that can be used to pull metadata
    fields from Commodity directives, to be used in a GROUP BY statement. That's
    the quick-and-dirty way to get started with portfolio aggregations, and I
    think it extends.



  - An important option exists around the behavior of balance checks: Should
    balance checks bring their balance to the balance amount? In other words,
    should a balance check imply an automatic, on-demand Pad behavior on
    failure? This has an impact on following balance checks further in time. The
    current behavior is not to pad a failure, so if there are multiple balance
    checks, a single mistake before them would generate a number of errors. An
    equally valid behavior would be to trigger only a single error, isolating
    the periods between balance checks. Both semantics have advantages. You
    should provide an option to ustomize this behavior, the user should be able
    to choose. option "pad_failing_balances".


  - Reconcile all usage of account regexps to beancount.core.account.ACCOUNT_RE
    throughout the code  (grep --include='*.py'  -srn A-Z    ~/p/beancount/src/python/beancount).


  - What happens if you specify the same plugin twice, with different
    configuration strings?


  - Provide a way to save and easily render a query, from the input file. e.g.

      2015-09-23 query "cash" 'SELECT CONVERT(SUM(position), "USD") WHERE account ~ "Cash"'"

    Typing "cash" in the shell should run this query.

    Also, there should be an option to bean-query (or less likely, a dedicated
    command) to generate all the queries defined in an input file.


  - web: Don't render the transaction detail anymore; instead, the full context
    should come up in a tooltip that is computed on-demand. Rendering the basic
    table should not have to render all the detail upfront, that is always
    overkill.

  - Highlight (e.g., in the color red) the postings to accounts that are in
    contra value, e.g. a positive Income, or a negative Expenses posting.



  - query: Provide a column for the "other accounts" of a selected posting's
    transactions, so you can select that.



  - Great idea: Make the printer able to (1) output "incomplete" entries and (2)
    print out the entries in the order of (filename, line-no) in which they were
    parsed, to produce a file that is as close as possible to output. (bw3443
    asked for this in order to make modifications to his input and push that
    back out to a file, this could be useful.)


  - AWESOME IDEA: Write a script that, given an input file with various sets of
    transactions, will find sections with most similar transactions in a
    destination file (the main file) and automatically insert those transactions
    in the destination file in the right place and run a diff with it. This
    should be part of the import suite. Do this as a post-process to import!
    Maybe use org-mode or other separators as a way to segregate groups of
    transactions.


  - KeyboardInterrupts (if you press it) in the parser will cause errors:

      $ bean-report $L exportpf > /tmp/export.ofx
      blais.beancount:42041: KeyboardInterrupt:

    This is exceedinly rare but maybe worthwhile to catch regardless.


  - Write a script that, given my portfolio of ETFs, will compute the total
    exposure of AMZN (or any other stock) to the entire portfolio value.



  - Implement a DESCRIBE command to the SQL shell in order provide help on the
    available row commands. I think this would be a natural way to do this.




  - An easy way to remove the diff_amount exceptional field from Balance is to
    move it to metadata, and this would be consistent with the goal of plugins
    using metadata for their own goals: assertions of Balance can be see as a
    feature of the plugins.


  - Try creating a "Record" class to replace namedtuple using a class decorator
    and properties.




  - Try removing the 'tags' attribute of transactions by moving it to metadata
    fields and making sure tools are available to perform the same aggregations
    using bean-query and views using bean-web.


  - Make the Pad directive accept #tags and propagate those to the generated
    transactions:
    https://bitbucket.org/blais/beancount/issues/70/add-tag-to-the-pad-directive-and-propagate


  - bean-doctor context should accept a LINK, not just a line number from
    context.



  - Rename test_util.TestCase.assertLines() to assertEqualNoWS().



  - This query works:

      bean-query $L ' balances from flag = "!" '

    But this query fails:

      bean-query $L " balances from flag = '\!' "

    The second one needs to have the flag escaped because of bash shell
    expansion, but the problem is that the escaped backslash appears in the
    output. This is normal bash behavior, but the problem is that the user
    receives no notification of failure in this case. Beancount should detect
    that the string compared to a flag is not a single-character string and
    issue an appropriate error message for it.



  - Make the web application use the regexps defined in common in its paths
    instead of inline ad-hoc approximations. There was never any need to do
    that.


  - Test out removing the circular reference in Posting. This would make writing
    scripts a lot easier and I bet we should be able to make do with per-account
    lists of (Posting, Transaction). Create a tuple type for it, to make this
    explicit. I bet it wouldn't be very much work to make the conversion; try it.


  - A simple code cleanup: Since filtering Transactions out of a list of entries
    is so incredibly common, provide a simple helper in b.c.data to do this.
    filter_transactions() for example, and change all the code everywhere to use
    it.
    (Note: This has begun, I created the function.)



  - Add a simple overview 'stats' report with output like this:

      Files these postings came from:
        ...

      Unique payees:            2681
      Unique accounts:           151

      Number of postings:       9026 (4.8 per day)
      Uncleared postings:        126

      Days since last post:     -206
      Posts in last 7 days:       30
      Posts in last 30 days:      52
      Posts seen this month:       8



  - Make booking the cost on the same currency as the instrument impossible:

       <account>      1212.023 USD {100.00 USD}

    Ditto w/ the price. This should only be done after allowing zero cost.



  - Compute pre-tax and post-tax net worth reports, based on a "tax" account
    metadata field and some reasonable assumptions.



  - Implement an optional feature that disables the merging of inventory lots
    for all lots except lots without cost. I believe that this won't make any
    difference to the complexity of selecting reducing lots but I want to test
    it out on my real file before committing to the idea. Removing merging of
    lots-at-cost would make the merging logic simpler and easier to understand.

    But what about something like this? Do we want multiple lots here?

       2005-12-29 * "Dividend on NB550"
         Assets:CA:RRSP:NB550            1.340 NB550 {18.2348 CAD}
         Assets:CA:RRSP:NB550           28.646 NB550 {18.2348 CAD}
         Income:CA:RRSP:Dividends




  - WILL report. Create a new type of report that produces a readable document
    with the entire list of accounts and descriptions and account numbers pulled
    from metadata. This document should be attacheable to a will, to describe
    all the accounts, institutions' phone numbers, account numbers, in a way
    that makes it possible for someone executing a will to easily understand
    that full nature of the assets and how to reach the relevant institutions to
    liquidate the assets.


  - Consider allowing a cost basis of zero. (See "Modelling stock options with
    Ledger" thread on ledger-cli).



  - Move the check for zero units ("Amount is zero" from the parser) to a
    plugin, and make this selectively removable.





  - Write the multi-year report and share on the list at
    https://groups.google.com/d/msg/ledger-cli/XNIK853ExNc/CWxSPa-5INMJ

  - Write a utility script that merges multiple reports with a leftmost column
    of account names into a single report with multiple columns.

       SELECT account, bal1, bal2 FROM
         (SELECT account, sum(cost(position)) as bal1
          FROM CLOSE ON 2014-01-01 CLEAR)
         JOIN
         (SELECT account, sum(cost(position)) as bal2
          FROM CLOSE ON 2015-01-01 CLEAR)
         ON account;


  - It would be useful to create a directive that checks that the balance
    of an account in a time interval is lesser or greater than some specific
    amount, e.g.

       Expenses:US:TY2014:SocSec      <= 7254 USD  ;; 6.2% of 117,000 USD
       Expenses:US:TY2015:SocSec      <= 7347 USD  ;; 6.2% of 118,500 USD


  - Implement a check that the sign of a @@ price is always the same as the
    number of units themselves.

  - Make it possible to assert the total cost basis of a particular commodity
    within an account (see Eric Weigle discussion on ledger-cli list).

  - When you will add cost basis to the balance assertions, make the padding
    directive also able to fill in with some cost basis. This would be useful
    for mharris (see discussion on Language Syntax document).

  - Implement a total balance assertion using the following syntax:

      YYYY-MM-DD balance
         account    amount
         account    amount
         account    amount
         account    amount

    The distinction is that it's on multiple lines. Maybe call it balance*.


  - Build library functions to dedent, parse and create single entries, and
    automatically reach up the stack frame into vars to replace. These should be
    used in the example generation scripts and should be as convenient as
    possible for a user to generate new data, because I get a feeling that
    we're going to do this a lot more in the future.



  - Create a plugin that automatically inserts a zero balance check right before
    a Close directive, for all currencies that appeared in that account.



  - Issue warnings when fetching prices with dates that are too far from the
    requested dates. We need to find a way to issue a global tolerance for this,
    that indicates to the user to fill in missing prices that are required to
    carry out particular reporting tasks.





  - Amount and Inventory and other basic classes: You could eventually support
    an implementation of __format__ which attempts to make sense of the
    different components, e.g., apply the format specifier to the number
    excluding the space required to render the currency.




  (query)
  - Journal rendering: add terminal colors (easy).




  - In bean-sql, render out the tags to their own table and create a 1:N join
    table for them. Also, flatten out lots and refer to unique lots so that
    trades can be easily identified by looking at all entries that relate to a
    particular lot.






  - (web) In the web interface, it would be nice to have a fancy overlay here,
    that automatically appears after parsing if there are errors and that
    automatically smoothly fades out.






  - (docs) Write a script to download and bake all my PDFs docs in a printable
    and mobile-friendly formats.
  - Eventually you want to clean up the locations of the example files. I think
    the basic.beancount and starterkit.beancount files aren't really that useful
    anymore, other than for automated testing.
    examples/tutorial/example.beancount should move away from the tutorial files.

  - (docs) I'd like the documentation links to open in "View" mode by default,
    YET still allowing the user to switch to "Suggestion" mode if they want to.




  - (docs) I'd like the documentation links to open in "View" mode by default,
    YET still allowing the user to switch to "Suggestion" mode if they want to.




  - balances report: support rendering the values not-at-cost for HTML reports too.



  (open directives)
  - An invariant that we would love to have is to ensure that after parsing, all
    accounts that are used in a list of entries should have a corresponding Open
    directive for them. This would mean a variant of the validation routine that
    automatically inserts missing directives. At the moment, when an Open
    directive is missing, processing code that assumes they are always present
    might fail. We cannot insert the missing directives in the validation code
    simply because validation code is not allowed to modify the list of
    entries. We could insert a "fixup" step after validation, that does these
    kinds of automatic recoveries. Ponder this for a while.

  - Do we need to insert Open entries for the equity accounts described in
    options? I think we could safely plop that at the very beginning of the
    entries list in the parser.






  - Along with the new inventory, you can make Holding -> Position. This makes
    a lot of sense actually. Do do this!



  - (documents) documents found in parent directories don't end up creating a
    directive because we skip them because we only restrict to accounts which
    have had an open declaration... this is probably not what we want, in order
    to maximize the number of documents captured by this. {fa96aa05361d}



  - Closing an account with a non-zero balance should trigger an error! Right
    now it does not. This is important.



  - (parser) Is it possible to specify no flag on a transaction?, e.g. just the date?

       2014-07-12
         ..

    Does this work? (It would be nice if it did. Make it so.)
    We should change the grammar so that the flag is part of the txn_fields.
    This is elegant: basically, instead of the flag taking the place of the
    transaction, the 'txn' keyword just becomes optional. That's it. DO THIS!



  - (web) All errors should be displayed in an overlay; proper error handling
    and display for the web interface is not optional. This needs to be done
    before shipping.



  - Figure out how to disable googleapis fonts when on a very slow connection.
    I'd like to enable the fonts, but if they cannot be fetched quickly, or
    cached, this should be disabled.



  - (parser) Add an option to the parser to not just ignore unparsed lines, more
    strict.



  - Beancount: Add a "lineno" format for journals that renders in "Emacs errors"
    compatible format, so we can easily jump in time throughout the input file
    instead of rendering a journal. Offer the option to list in reverse to.

  - (rendering) Journals should render in either order.



  - Use the same option on all tools for showing the timings, --verbose timings,
    maybe add it from the loader module.



  - Add an option for spacing in the revamped reports.



  - (pad) Review the possibility of padding units held at cost:

      "The reason it fails is that there must have been units of those commodities
      held at cost before the pad date, and it is an error to pad commodities at
      cost, because Beancount has no way to know what the cost basis of those
      commodities should be."



  - When an error occurs while parsing a directive/transaction, add the ability
    to let the parser skip until the next directive and ignore the parsed
    transaction because of the error. Maybe this should be an exception
    mechanism, or just storing a flag that gets reset when the directive is
    completed. Not sure. This would be a more elegant way to deal with some
    errors.



  - You can implement the sign check for positions held-at-cost only when there
    are other of that same commodity held at cost in the inventory in the
    opposite sign. This should allow holding short positions yet still retain
    the benefit of the check for data entry errors.

    It also removes what for most people will appear as a limitation from the
    docs (although with experience you would realize that it is not much of a
    limitation at atll).



  - There's a fundamental question about which date to be used for pricing
    entries. This really would depend on the view. If this is a period view, the
    date of the last entry is most appropriate. If it is any other kind of view,
    the latest price is best. All the reports should be adjusted for this.



  - Register (with filter) should have "print" mode that also includes
    file:lineno so that we can make Emacs "jump" between the transactions in
    the order they appear.



  - Idea: Add an option for triggering strict validation?

      option "processing" "strict" ; Plugins including the hardcore validation are run.

    Somehow making the hardcore validation into a plugin might be a good way to
    provide a strict mode.  Also, you could build a beancount.plugins.builtins
    module that defines the list of default plugins that gets run instead of
    having a list in the loader. This way the user could easily invoke it at
    any point in time.



  - (reports revamp) Write a generic test that simply enumerates all the
    reports and invokes them with their default values. This should extend
    automatically when new reports are created.


  - (trial balance) In order to zero out the trial balance perfectly, you could
    insert a conversion entry at the end of it, in the same way that I do for
    the balance sheet. There is no reason that this is any different; this
    should be done the same.



  - Build a 'events' report that will print out the current value of all events.

  - Create a new report type: "days" that counts the days of any event in the
    filtered log.



  - You need to create a unit test for @@ price conversions.

  - You need to unit-test for multiline notes... do they work as expected?



  - Document args of C functions in the same way as Python's, perhaps using the
    new Python3 syntax definition thingamajig (I forget the name, there's a PEP).



  - Fetch the CSV holdings of each Holding and compute the full list of stocks I
    own from these ETFs in dollar value. Sort by larger to smaller. Also compute
    the industry with that. You need to write Vanguard download (harder, need to
    scrape), and iShares download (easier, CSV).



  - Directive abstraction: Add directives should be able to enumerate they
    accounts. Maybe add a get_accounts() method to the base namedtuple or create
    a mixin. Remove getters.get_accounts() and getters.get_entry_accounts() if
    you have this, lots of code goes away, probably a good idea.

  - Try to run the tests using 'watchr', 'sniffer', 'autonose' or other such tool.



  - Look at Intuit's service for financial hub for financial data. Look for a
    developer account.

  - Do a presentation at meetup... Yodlee is in NY, might make sense.


  - New plugin: clean_payees, that processes the payee strings and cleans them
    up for display. How well can we do?

  - New plugin type: a kind of spreaded Pad directive, that creates multiple
    pads at regular intervals. This is to deal with smooth cash distributions or
    work meals assignment. You should be able to specify the frequency and
    have it automatically insert a number of entries to spread the expense
    evenly. 'evenpad', 'multipad', 'distribution'? This should most definitely
    be a plugin.

  - I think if you relax the assumptions about having open and close accounts,
    those could even be moved to a plugin. Without this 'open_close' plugin,
    accounts would just get auto-created and no error output if they weren't.
    With the plugin, we would have current strict behavior. This means that
    non-plugin code that requires the full set of accounts from a list of
    entries would not be able to rely anymore on the presence of open entries,
    and so would the validation.

  - Put all the Pad into a single file as a plugin, same with Open Close, and
    Balance. Maybe we can organize those codes to be all localized in single
    files, and for many of these features, they can be implemented in
    self-contained plugins with all their codes together! openclose.py, pad.py,
    balance.py, etc. I think even 'event' directives can become those. And maybe
    a good way to disambiguate between ops adn plugins is just this... maybe ops
    is non-plugins, e.g. prices, summarize, etc.

  - Make the plugins able to register types with the parser... this should
    allow the parser to call back on the plugins to create the appropriate
    types... this means true extensibility throughout! This is a fantastic
    idea... do this after v2 ship.  Maybe they get parsed as a special "Unknown"
    directive that accepts a grab-bag of strings and tags and accounts and
    amounts and they get replaced by the plugins; whatever Unknown trickles
    through would generate a warning in the errors.

  - Setting the filename on options_map might help in making document
    processing also as a plugin.




  (review types)
  - COOL! I can subclass the namedtuples!  Do this to make printing the
    postings and entries much easier.

      class Posting(_Posting):
          def __str__(self):
              return _Posting.__str__(self._replace(entry=None))

  - Also derive from namedtuple to provide a stable hash function instead of
    code in beancount.core.compare.




  - Prices: Write a script to output the timeline of required prices/rates in
    the database. Then use it to drive fetching a historical table of monthly or
    perhaps weekly exchange rates for USD/CAD, USD/AUD, EUR/USD since the
    beginning of my file. Make this script reusable.


  - Create an index page for all the possible reports, from the web page

  - plugin: Consider creating a plugin that would auto-create accounts not seen yet,
    for the purpose of making demos. Definitely must do.

  - parser: Make tags and payees "tagged strings", with their own data types.
    You can derive from str.

  - Rename "events" to "register"?  This makes a lot of sense.

  - Write doc about stages of life, "climbing the mountain."

  - Make the web application accept colons in URLs, and make the reports use
    them too, so that their names are the very same as those on the
    command-line.

  - Unrealized gains should not be added if the gain is zero.

  - In the 'print' report, add a comment at the end of each posting line with
    the balancing amount! This is an important debugging tool! Make this happen.

  - Make implicitly derived price directives generated by a transformation, as
    an explicit price directive.

  - (avg cost) To implement this, move all balancing to a stage after the
    parsing stage. Balancing the entries should be running right after parsing
    and will need to do a partial realization for the affected accounts only,
    for the postings with average cost. But in any case, all the balancing
    should move to a stage right after parsing and should not be an optional
    stage.

  - Remove legacy support for PIPE character in syntax, update cheatsheet.

  - For table rendering, move the actually formatting at rendering time. CSV
    files should have fractional values for percentages, txt and html should
    have % values.  I need to figure out a good solution for this.
    Maybe the thing to do is to move the field selection at rendering stage, or
    at least to have it at both.

  - Create special make target to run tests on my own large Ledger.
    This should bean-check, bean-roundtrip, bean-bake / scrape.

  - Hmmm... compare does not actually allow two identical entries in a file.
    Solve that, using a differentiator, such as the fileloc or file no, or
    something. Maybe while reading we should insert a version number in
    duplicate entries automatially? Not sure.

    Another solution would be to warn on duplicate entries!  Maybe we just
    don't allow these. It really wouldn't be much of a big deal. And this would
    be easy to implement as part of our load checks. They're more often than
    not errors.


  - Summarize Ledger's --limit --real --virtual --equity, etc. options.

  - Write a plugin to compute total tax/income


  - The balance sheet "close" problem - how do we specify closing at a
    particular point in time - can be solved by providing parameters to the
    report, e.g.

       balsheet:2014-01-01:2015-01-01
       income:2014-01-01:2015-01-01

    Of course, this needs conveniences. The period, if there is only a SINGLE
    ONE, should be interpreted as "from the beginning of this period to the
    ending of it (one over)". Otherwise, the meaning is the beginning of both.
    Here are other illustrative examples:

       balsheet  -> from BEGINNING OF TIME to NOW
       balsheet:2014  -> from 2014-01-01 to 2015-01-01  (most common)
       balsheet:2014-05  -> from 2014-05-01 to 2015-06-01
       balsheet:2014:2015-08  -> from 2014-01-01 to 2015-08-01

    The same goes for income.
    The nice thing is that I think we can now move the closing of entries
    within the report generation itself, instead of being at the top-level of
    the web app. This will be simpler and cleaner!



  (plugins)
    - Pad could be a plugin, definitely.

    - Balance checks could also be a plugin.

    - It should be possible to make the parser accept unknown directives that
      accept an arbitrary list of accounts and string parameters, like this:

        2014-06-01 unknown Assets:US:CreditCard "Something"




  (scripts)
  - bean-ledger: Write a script to convert to Ledger syntax. This should be
    easy!

      bean-convert -f FORMAT FILENAME

    * Convert to Ledger
    * Convert to HLedger
    * Convert to Penny

    Add an option to anonimify account names and perhaps some amounts as well.

  - bean-format or bean-align: Write a script to autoamtically align a region's
    transactions, or an entire file.

  - bean-query accounts: make a report that prints out just the chart of
    accounts using the list of parser entries, just the open entries,
    'bean-query accounts'

  - bean-query currency_dates: Write a script that will automatically fetch the
    dates I held various positions at cost for throughout the history and a list
    of weekly dates to fetch rates for. LedgerHub could use that to fetch all
    the prices it needs at reasonable intervals.





  - (code) Make Position into a namedtuple with hashing instead of just an
    object. See if we can remove its __hash__ method.

  - Also, look at all the objects in b.core.data, and see if you can override
    the hash function on them automatically in order to ignore the entry in
    postings, and the listness in entry.postings. It would be nice to be able
    to hash every directive type.

  - Does table.render_table support offsets for rendering regular tuples? It
    really should.


  - Check out bitbucket CGI interface w.r.t. linking to source code, is the
    newer hg better?  We should be able to link to specific lines in versions.

  - (idea) An interesting constraint would be to add an option not to allow any
    postings to any account that is not a leaf account.

  - (filter) Idea: For "virtual postings", you could mark certain tags to be
    excluded by default, to be included only explicitly. e.g. #virtual tag would
    have to be brought in by selecting it via "tag:virtual". Maybe a different
    prefix would be used to distinguish them, e.g. #virtual and %virtual,
    or #virtual and -#virtual; something like that.

  - (filter) Replace bean-holdings by "bean-query holdings", where "holdings"
    is just another type of report. All the reports from the view pages should
    be mirrored exactly in the command-line interface.

  - (high priority) Implement a debugging command in bean-doctor, that spits out
    the entries that were created from the input file, as it is being parsed.
    This should include auto-posting values, inserted price directives, and
    attached tags. This would be a powerful tool to help people debug problems
    with parsing, or not understanding its effects!




  - web: Don't render the full Inventory'es; instead, already render at cost and
    provide their full detail either by clicking on the transaction, which
    should render the full detail of an inventory (for debugging), or in a
    tooltip.

  - Write a script that will highlight some "payee vs tags vs subaccount"
    invariants:
    * Highlight payees that are always used with the same accounts
    * Same with tags

  - Write a script to align numbers... it has been too long and it's quite
    annoying indeed.

  - tree rendering: If a parent account has only a single subaccount and the
    parent account otherwise has no postings in its realization, render the
    account on a single line instead of two, e.g.

      Expenses                     Expenses
        Taxes                        Taxes
          US                           US
            TY2014                       TY2014
              State                        State:Company
                Company                    ...
              ...


  - Plan for integrating rendering and filtering between web/HTML and text
    versions:

    * Filtering: Should be done in a library used in common with the web server
      and a new tool, bean-query, which provides a command-line interface
      to trigger filter, e.g. filter by year, filter by tag, etc. The point is
      that the same code that does the filtering for views should be run from
      this command-line. The code that creates views perhaps should be moved to
      begin that library.

    * Rendering: The web reports, such as beacnount.web.journal,
      beancount.web.acctree, etc. should move to beancount.reports and have
      HTML and text versions of all these.

  - Implement --brief option on scripts.holdings, to be able to share, which
    renders only % holdings.

  - journal rendering: When multiple transactions occur in the same day, it
    may make sense not to render the balance amount until the last one. Test it
    out.


  - validation: We should check that entries created by plugins at some
    initialization point are pointing to the right parents (or maybe we should
    relax the need to set the parent and make that routine set it all at once:
    time this, it it's very small, do this on initialization and that makes it
    easier to write plugins for users and you can do away with entry_replace().)

  - bake: Make bake support curl if wget is not available. It should work with either,
    to relax dependencies.

  - Price entries should have an extra attribute to disambiguate between
    implicitly created prices, linking to the original transaction that created
    them, and explicitly created ones.

  - A table of price entries should be rendered under the price graph in the
    web interface.

  - Web interface: Instead of rendering inventories with the full contents in
    the journal, render the cost, and place the full inventory in a tooltip!

  - Here's how to improve booking against lots!

      "Dealing with average cost trading or cost basis readjustments (not implemented
      yet) involves joining together multiple lots and recreating new ones in a way
      that preserves the total cost in the inventory; with this data structure /
      model it's quite obvious how to implement them as basic operations on an
      inventory.

      I really like the simplicity of this and am wondering if we could make it even
      simpler.

      Automatic booking against an inventory, e.g. adding automatic FIFO or LIFO,
      would require having the date of each lot always inserted in the key of the
      inventory items (from the transaction, not from the lot-date field), along with
      special rules for selecting which lots a posting is allowed to modify,
      essentially ignoring the lot-date from the inventory if the posting does not
      specify it. This is partly why I'm considering making the "lot-date" compulsory
      and adding a "lot identifier" used to disambiguate booking against an inventory
      with multiple matching lots of the same cost with just differing dates, which
      would only be required if the posting constrains it to. One can imagine
      relaxing the matching rules between a posting and inventory further to allow
      one to just specify "-40 HOOL" above, without a cost, and if unambiguous, to
      allow it to just select the only lot that is available."

    Idea: Generalize lot-date to just a "lot" string. Doesn't have to be a date
    at all! It would also make the concept and usage intentions clearer I think.

  - Lot improvement: the lot specification on a reducing posting is only present
    to disambiguate which of the lots to reduce or match against. Maybe we
    should provide a different syntax when an expected reduction takes place,
    this would be allowed:

       (augment)
       2014-06-17 *
          Assets:US:Investing:HOOL    10 HOOL {523.45 USD / i-want-more}

       (reducing) All of the following should be allowed:
          Assets:US:Investing:HOOL    -7 HOOL ; possibly ambiguous
          Assets:US:Investing:HOOL    -7 HOOL [] ; possibly ambiguous
          Assets:US:Investing:HOOL    -7 HOOL [523.45 USD]
          Assets:US:Investing:HOOL    -7 HOOL [2014-06-17]
          Assets:US:Investing:HOOL    -7 HOOL [i-want-more]

    By enforcing a distinct syntax, the user is telling us that this leg is
    expected to reduce an existing position. This information is useful, in
    that it avoids possible mistakes. I like the explicitness of it.

    Sufficient debugging output should be provided from the "print" command to
    be able to identify which lot is being matched against and why. We need to
    provide more transparency into this.

  - FIFO or LIFO booking could be "enforced" simply by declaring the expected
    booking method of an account, and then issuing an error when explicit
    entries deviate from that method. This is an easy idea... would be very
    useful. The automatic method would only be used to resolve ambiguity! This
    is nice.

  - Implement a little plug-ins system that allows a user to insert a TAB in
    bean-web.

  - The Trial Balance page could be a good place to put all the accounts on the
    left and have two sets of columns: beginning of period -> end of period.

  - Implement a little plug-ins system that allows a user to insert a new tab in
    bean-web, with custom display.

  - In ledgerhub, use /usr/bin/strings as a last resort if all other PDF
    converters fail.

  - When we import, if a file was not detected, don't spit out an org text
    line. Still doesn't work.

  - In order to implement .txt output, you will need to decouple the web
    rendering and the generation of its included data. This will be
    great--ability to cut-and-paste any page into txt. format=txt, and we could
    still have the links clickable. Everything else would just be txt. A bit of
    a crazy idea, but it might work well and be simple. Maybe.

  - Bug: A transaction like this fails to parse; allow it:
      2014-02-22 * "Payee" |
        ..

  - Serving CSV files from the Documents page should not be via download, but
    rather rendered directly.

  - The documents web page should render by-month + date, and by-account + date.


  - DO implement output to text NOW for posting on the mailing list.

  - Add views for the last 5 days, one day only each day (for D.Clemente)

  - Add preliminary support for renaming root accounts, even if that means the
    option must come first in the file. Move the checks in the parser.

  - In rendering balance directives, don't render the amount in the "change"
    column; that is too confusing for some users, keep the change column for
    changes.


  - update activity: remove parent accounts with no child accounts.
  - update activity: this exhibits a bug in the table rendering, look for IVV,
    see TODO(blais) in acctree.py

  - Begin user documentation in earnest; we really need this soon.
  - Complete example file with income statement transactions.

  - URGENT - Provide some tooltip or help link from the main page to allow
    discoverability of what a "view" is.

  - URGENT - the level1/2 views are EmptyView's, you need to implement those!

  - Example files (suggestion from Daniel Clemente):

      > >   I think 2 files can be helpful:
      > >
      > >   1) A simple one, a „how to“ file with ~20 transactions, or better, from 1
      to 3 transactions for feature. To show the normal things like receiving a
      salary, getting money from ATM, wire transfer, pay the bills, … So that it does
      not scare people without experience in double accounting.
      > >   demo.beancount fits this place.
      > >
      > >   2) The big one (1 year, you said), to show off that beancount is powerful
      and is really used for long-term accounting. This one is the „inspirational“
      one, to make people say „I would like to do that!“.

  - beancount: GREAT IDEA: output a subset of transactions as a spreadsheet. You
    need to design a textual way to refer to a subset of transactions. Output in
    either directions, without currencies.


  - Create a 3rd-party dependencies building script for Mac OSX users (fxt).

  (Cost Basis)
  - Cost basis issue: How do I take into account the commissions and fees
    adjustment on the cost basis for a position?
  - How do I take into account Wash Sale Adjustments to the cost basis?

  - entries_table() really should be called postings_table().

  - You need to validate the account name options (empty, or no :, use regex to constrain).

  - Move utility functions from bean-prices to a reusable place.

  - Have another script that takes that as input and spits out current positions
    in the market on a web page; CGI script, should be served on Furius. Update
    via a Mercurial repo push.

  - Render tags

  - IMPORTANT FEATURE: Text/XLS exports

  - IMPORTANT FEATURE: Flip balances for rendering

  - IMPORTANT FEATURE: Implement Average Booking for Vanguard & RBC Adjustment,
    with associated tests and syntax in the parser.
    Update for inventory.py:

      def average(self):
          """Merge all lots of the same currency together at their average cost.

          Returns:
            A new instance of Inventory, with all the positions of each currency
            merged together at cost, bringing all these positions at average cost.
          """
          logging.warn('FIXME: continue here, this will be needed to report positions')
          # FIXME: This is ill-defined, the grouping must also take into account the cost currency.

          units_map = defaultdict(Decimal)
          costs_map = defaultdict(Decimal)
          for position in self.positions:
              lot = position.lot

              cost_currency = lot.cost.currency if lot.cost else None
              key = (lot.currency, cost_currency)
              units_map[key] += position.number
              costs_map[key] += position.get_cost().number

          inventory = Inventory()
          for lotcost_currencies, units in units_map.items():
              lot_currency, cost_currency = lotcost_currencies
              cost_number = costs_map[lotcost_currencies]
              inventory.add(Amount(units, lot_currency),
                            Amount(cost_number, cost_currency),
                            allow_negative=True)

          return inventory


  - Render the OFX / QBO files in a <pre> tag, or figure out why the mimetype
    is incorrect and they don't render properly. Right now the default
    rendering of the browser is insufficient.

  - (IDEA) Why aren't we using the price on the first leg of this transaction?
    This is an interesting variation on the meaning of the price: it could mean
    either (a) the price of the lot, or (b) the conversion price of the cost of
    the lot. This would enable the following:

        2013-07-22 * "Bought some US investment in a CAD account"
          Assets:Investment:HOOL           50 HOOL {700 USD} @ 1.01 USD   ;; 35350 CAD
          Assets:Investment:Cash          -35359.95 CAD
          Expenses:Commissions                 9.95 CAD


  - Remove the parsing of "CHECK" at some point, that was just there for
    compatibility.





  - More testing:

       # FIXME: Test a conversion of shares with lot-date, e.g.:
       #
       #   2000-01-18 * Buy CRA
       #     Assets:CA:RBC-Investing:Taxable-CAD:CRA           4 "CRA1" {232.00 USD / 2000-01-18}
       #     Assets:CA:RBC-Investing:Taxable-CAD               -1395.43 CAD @ 0.665027984206 USD  ; cost
       #
       #   2000-02-22 * CRA Stock Split 2:1
       #     Assets:CA:RBC-Investing:Taxable-CAD:CRA          -4 "CRA1" {232.00 USD / 2000-01-18}
       #     Assets:CA:RBC-Investing:Taxable-CAD:CRA           8 CRA {116.00 USD / 2000-01-18}


  - Add a validation check, that when closing and account, its balance is empty/zero.

  - Render a journal as a detailed expense report, for a set of accounts
    (e.g., Expenses:*) pulling out amounts in various columns based on other
    expressions (e.g. Assets:Cash:Caroline).




  - Idea around documents: A link between a transaction to a document can be
    created by associating a document's checksum as the link of the
    transaction. If Beancount could associate them - and it could, it has
    access to the document files and the corpus of transactions - the web
    interface could insert a special link between the two. Maybe we could do
    the same thing with the filename as well.

  - A better idea to do this would be to allow specifying an explicit document
    directive, and finding document directives from files that are already
    specified should not re-create them. This way you can specify both the
    document and a transaction and use a common link as a natural way to
    associate them, e.g.:

       2014-06-20 document Income:US:Employer:GSU "2014-06-20.employer.0000000.pdf" ^ee63c6fc7aa6

       2014-06-20 * "PAYROLL" | "Refund for fractional shares" ^ee63c6fc7aa6
         ...
         ...

  - Document finding from files should not create documents that have been
    explicitly specified in the ledger. Avoid duplication! This is an important
    fix to make, that will allow both to co-exist together.






  - Implement beancount.plugins.tag_pending as a general feature of links...
    this ought to be built-in by default, this is a great idea.


  - (prices) When attempting a conversion in holdings, if the rate isn't
    available directly, you should always attempt to value it indirectly via
    USD or EUR.


  - Allow short sales eventually. This should already work if all that you do is
    selectively suppress the validation check that verifies that a position at
    cost may not go negative. We could selectively suppress it by adding a flag
    to the open directive associated with an account, or maybe adding some
    special syntax in the cost specification that allows us to do this.







  - Create a new directive for balance that checks for the complete balance.
    Ideas for syntax:

      2014-06-20 balance      Assets:Some:Account    10 HOOL, 640.40 USD   FULL
      2014-06-20 balance      Assets:Some:Account    [10 HOOL, 640.40 USD]
      2014-06-20 balance      Assets:Some:Account    <10 HOOL, 640.40 USD>
      2014-06-20 balance*     Assets:Some:Account    10 HOOL, 640.40 USD
      2014-06-20 full_balance Assets:Some:Account    10 HOOL, 640.40 USD

    Maybe we should define a general syntax for input'ing an Inventory object,
    that could be read at parsing time.


  - Create a command in bean-doctor which lists all of the lots and their
    changes for a particular account. This is meant to be a debugging tool for
    booking algorithms. The rendering should be clear and detailed.




  - Implement a "fuzzing" input generator, that will output a very large input
    file with all possible kinds of combinations, to see where Beancount hits
    its limits and perhaps bring up some bugs from input I haven't thought of.
    This is easy and fruitful.


  - Replace gviz by some other library that does not require you to be online.








  - Add the acquisition date of each lot to each Holding, and it should be
    output at that date by print_holdings as well.



  - In order to relax the constraint that you may not add negative units at
    cost, we could only disallow under certain circumstances:

    * An account has received units in the opposite direction
    * If the posting cross the zero boundary. Maybe starting from zero in
      either direction could be fine.

  - Idea: You could add a further constraint property to an account name: that
    the amounts may never be allowed to balance to a particular sign. This
    could be useful to avoid data entry mistakes. You could even write a doc
    just focused on all features designed to avoid data entry mistakes.



  - Idea: Relax checks for negative values: from docs

      "PLEASE NOTE! In a future version of Beancount, we will relax this constraint
      somewhat. We will allow an account to hold a negative number of units of a
      commodity if and only if there are no other units of that commodity held in the
      account. Either that, or we will allow you to mark an account has having no
      such constraints at all."

  - You could make the narrations for padding and summarization transactions
    specifiable via options.

  - Silence BrokenPipeError errors from bottle using wsgiref. You could use
    CherryPy, which doesn't suffer from that, or just... fix it and silence
    them.




  - (sanity check for conversions) Insert a validation check when transferring
    amounts to the balance sheet that the implied rate of the conversion entries
    is within certain bounds of the price, for each pair of commodities (find a
    way). These bounds should be proportional to the variance of the price. This
    would just provide an extra amount of good fuzzy feeling, knowing for sure
    that my solution to the conversions problem is always meaningful and
    correct.





* Internal: Review Dependency Graph

  As I'm moving to a system with more plugins and less code in the core, and
  with the intermediate reports stage instead of just the web interface, it's
  becoming clearer where some files need to move.

  - Make various attempts to simplify depgraph, we want to ship with a really
    lean dependency graph.

  - ops & plugins should not depend on parser...

      * Move beancount.parser.options to beancount.core.options
      * Move beancount.parser.printer outside parser, ideally, or just factor the
        dependencies separately.

  - If you want to be consistent with the script names, rename
    beancount.reports to beancount.report. This way, bean-* matches a single
    package name. Just saying.

    Also, in the same vein, move beancount.scripts.query to
    beancount.scripts.query, either that or move the starter script for
    bean-web to beancount.scripts. One or the other. I prefer the former.

  - Emerge a principle for where the following files should separate, or merge
    the two modules:

      beancount.ops.*
      beancount.plugins.*

  - beancount.core.realization: Look at deps for beancount.core.realization and
    move it upstream where it makes sense, maybe ops.

  - beancount.core.getters: Should this move to ops as well? Check the
    dependency tree, see if it makes sense.



* Code Quality

  - Configure more pylint tests and make them pass. We're using a small subset
    at the moment.

  - Require Python 3.4 and introduce Enum's where relevant.

  - Install flake8, PyChecker, pep8 after pylint passes, run all of them.


* Core
** General

  - Make all imports outside of packages import from the package root, and have
    the package export those symbols explicitly.

** Inventory

  - Inventory: Implement a test for Inventory.get_amounts() with multiple lots of the same
    currency; they really should have been aggregated.


*** Book at Average Price

  - Inventory: Implement averaging of lots in order to report positions nicely.


*** Making adjustments of capital

  - Figure out how to make these kinds of adjustments:

      My name is Ian and I will help you with profit/loss and book value reporting.
      2013-04-19 RTC RR -- XSP -- ISHARES S&P 500 INDEX FUND (CAD-HEDGED) 2012 RETURN OF CAPITAL ADJUSTMENT TO BOOK COST $60.71
      2013-04-25 ADJ RR -- XSP -- ISHARES S&P 500 INDEX FUND (CAD-HEDGED) 2012 NOTIONAL DISTRIBUTION ADJUSTMENT TO BOOK VALUE $2,963.13
      Before you make accounting entries, it is a good idea to understand the underlying transactions.

      ETFs such as XSP, make distributions throughout the year, however they do not know the composition of the income distributed until
      after year end when the trust completes their tax return. When the income in the trust from dividends, capital gains, and income
      are not sufficient to account for all the distributions, the excess distribution is classified as 'return of capital'. Return of
      capital (ROC) is simply some of the capital you paid to buy the fund being returned to you. The ROC amounts are not taxable and
      you deduct them from your XSP book value. The XSP deduction for 2012 is C$60.71 and should be deducted from your book value in
      your April 2013 statement.

      Notional dividends result from the exchange traded fund (ETF) realizing capital gains and/or dividend income then reinvesting the
      gains/dividends in some other security(ies). No cash or reinvested units were distributed to investors but they still have to pay
      tax on the gains/dividends realized within the ETF. When a notional dividend is made, the dividend is included in income and the
      amount of the notional dividend is added to the book value of the underlying security. So you end up paying tax on the dividend up
      front and get a reduced capital gain or increased capital loss when you eventually sell the ETF.

      In your XSP example, if you held the ETF in a taxable account, the notional dividend would be fully taxable as C$2,963.13 income
      for your 2012 return. Your book value would increase by C$2,963.13.

      The book value of XSP for 4,100 units in your March 2013 statement was C$57,127.11. The return of capital reduces your book value
      and the notional dividend increases it so your book value at the end of April 2013 would be C$57,127.11 - C$60.71 (return of
      capital) + C$2,963.13 (notional dividend) = C$60,029.53.


*** Lots

  - Matching on Inventory Lots should be *loose*: try to match automatically
    against the most SPECIFIC lots.

         (AAPL, 18.45, nil) -> +1
         (AAPL, 17.93, nil) -> +1
         (AAPL, nil, nil)   -> -1    ... should choose any of the inventory

    Also, maybe the inventory's date should be filled in automatically by the
    parser... just an idea. Maybe date doesn't have to be allowed to be nil.


*** Original Idea Description for Integrating the Cost Basis in Beancount

  - Every account carries a cost basis.

  - You can have posting with or without a cost-basis.

  - If the posting has a cost-basis posting, the cost-basis is used to balance the
    transaction.

  - As you sum up the postings in the account, keep track of the full inventory as

      (commodity, cost) -> quantity

    As a special case, "cost" can be null. This is the case where there is no cost
    tracking for this commodity item. We maintain the full inventory of positions
    with a cost basis in the account; as a default case, the cost is null.

  - BALANCE CHECK: When balancing a transaction, if an amount has an associated
    cost basis, use the cost basis instead of the actual amount to balance.

  - INVENTORY CHECK: When a position is modified in the inverse direction,
    require a cost to book against. If no cost is specified, it just degrades to
    decrease from the bucket of commodities with a null cost (it all works out!)

  - ZERO CHECK: Insure that the quantity can never be negative for any bucket.

  - Optional extended check syntax: You could extend the @check syntax to include
    the cost, so that technically you could check that there are a specific number

  2013-03-01 * buy
    Assets:Checking        10 HOOL # 700 USD
    Assets:Investment     -7000 USD

  2013-03-15 * sell
    Assets:Checking       -10 HOOL # 700 USD @ 800 USD
    Income:RealizedPnL    -1000 USD
    Assets:Investment      8000 USD


  Syntax

  Test: Items of the same kind with and without cost basis
  Test: Multiple items of different types with a cost basis in the same account

** Realization

  - You need to convert some of TestRealization to TestCheck.

  - Whether an account shows up in a particular Ledger (realization) really only
    should depend on whether the account was open during the period (we now have
    account open/close dates... let's use them instead of a heuristic!).
    Create a routine to figure out if an account was open during a specific
    time period?

*** Average Price Booking

  - You now HAVE to implement average price tracking... not an option. Thanks
    to Vanguard #$(*#(*$.

** Prices

  - There should be a corresponding view/presentation for rendering information
    that we have about prices.

  - Build helpers tools for users to create their own scripts that will allow
    you to spit out a list of prices for the price DB.

  - Include directives will be necessary for update, because it will enable
    including the file of prices only. The prices should be in beancount
    language too, this should all be a single file format.

* Filtering
** Beancount reorg

  - Remove subaccounts for TMobile and employer once we have filtering working
    out nicely. Same with RedSquare electricity. Same with Employer subaccounts
    for taxes.

      Payees are just like tags!


** Views

  - Replace all views by filtering queries... the root page should still have
    convenient links to various preset views, like the last five years, but
    these links should be implemented using the filtering query feature!
    Maybe it's worth allowing the user to specify common queries in the options
    map, and provide links to them. Do this, and try removing some of my
    subaccounts to simplify the accounts-trees somewhat.

  - The root page should feature a prominent input form that allows the user to
    specify a query! This input needs live at the very root

  - (views) You should be able to filter to all transactions related to some
    account, e.g. Immigration

  - IMPORTANT! Try to let through some of the non-transaction entries in the
    view filtering. We obviously cannot let through balance entries, but
    documents yes, depending on the type of filtering. We should do our best to
    let all the entries carry through.

** Filtering dimensions (Old Notes)

  - By Country

    - You should be able to look at only accounts with a particular pattern (and
      their other legs), e.g. *:CA:*

    - You perhaps should flag all the transactions that have a particular unit
      (e.g. CAD)

  - By Account Prefix

    - Specify a single account, and automatically select all the other accounts
      which are linked by any transaction in this account; generate a balance
      sheet from this list of accounts. e.g. Expenses:Trading, Income:PnL,
      Assets:Trading.

  - By Amount Size

    - I'd love a way to filter down a journal by omitting all the small
      items and keeping just the larger ones, to get an automatic
      overview of the large amounts in a long series of transactions.
      All the small amounts could be lumped together under a special
      entry.

  - By Institution

  - By Country

  - By Tag

  - By Payee

    * You should be able to click on a payee to view its transactions.

  - By Date

    - You should be able to click on dates and see all postings around that date
      too, e.g. +/- 10 days. Another simple and useful filter.

  - By Event (defines a period)

    - "How much did I make during the period of this event", e.g. while I was
      working at CompanyX, while I was in school at UniversityY. This provides
      two dates, generate a view for them:

        /view/event

      This could sum up all the entries for all the internals where the event's
      value was the same.

  - By Currency/Cost-Currency

      You could then possibly compute the IRR around that commodity...


** Custom dimensions

  - From discussion:

       | (digression not about virtual postings but answers auxiliary questions about
       | them)
       |
       | Now this points to a more general idea that I've been pondering for a while:
       | these "accounts" can often be seen as a set of flat dimensions, the fact that
       | they have a hierarchy can get in the way. I tend to have accounts that look
       | like this:
       |
       |   TYPE:COUNTRY:INSTITUTION:ACCOUNT:SUBACCOUNT
       |
       | like this, for example:
       |
       |   Assets:US:HSBC:Checking
       |   Assets:CA:RBC:Savings
       |
       | For these four dimensions, I actually like having most accounts (Assets,
       | Liabilities and Income) specify them in this order. This does not always make
       | sense though, especially for expense accounts; for those you wouldn't really
       | want to have a COUNTRY dimension at the root. You want the general category
       | only, so I'll have, for example:
       |
       |   Expenses:Food:Restaurant
       |   Expenses:Food:Grocery
       |
       | but sometimes the dimensions get inverted too, like in my recent change about
       | how to track taxation:
       |
       |   Expenses:Taxes:US:TY2014:Employer:Federal
       |   Expenses:Taxes:US:TY2014:Employer:StateNY
       |   Expenses:Taxes:US:TY2014:Employer:CityNYC
       |   ...
       | Here the "institution" is your employer, and shows deeper in the hierarchy.
       | Finally, you often do want to have multiple types for the same or similar
       | accounts, for instance, to track gains and dividends income from a particular
       | investment account, you want a mirror of most of the dimensions except for the
       | assets bit:
       |
       |   Assets:US:ETrade:IRA -> Income:US:ETrade:IRA
       |
       | For instance:
       |
       |   Assets:US:ETrade:IRA:Cash
       |   Income:US:ETrade:IRA:Dividends
       |
       | You see what I'm getting at... these components really operate more like a
       | database table with values possibly NULL, e.g.,
       |
       |   type     country  institution  account   category
       |   -------- -------- ------------ --------- -----------
       |   Assets   US       HSBC         Checking  NULL
       |   Assets   CA       RBC          Savings   NULL
       |   Assets   US       ETrade       IRA       Cash
       |   Income   US       ETrade       IRA       Dividends
       |   Expenses NULL     NULL         Food      Restaurant
       |   Expenses NULL     NULL         Food      Grocery
       |
       | Having to order your account components in a hierarchy forces you to
       | decide how you want to report on them, a strict order of grouping from
       | top to bottom.
       | So I've been thinking about an experiment to rename all accounts according to
       | dimensions, where the ordering of the components would not matter. These two
       | would point to the same bucket, for example (changing the syntax slightly),
       |
       |   Expenses|Taxes|US|TY2014|Employer|Federal
       |   Expenses|US|Employer|Taxes|TY2014|StateNY
       |
       | You could then display reports (again, the usual reports, balance sheet,
       | income statement, journals) for "the subset of all transactions which has one
       | posting in an account in <set>" where <set> is defined by values on a list of
       | dimensions, a bit like a WHERE clause would do.
       |
       | Now, now, now... this would be a bit radical, now wouldn't it? Many of these
       | accounts do point to real accounts whose postings have to be booked exactly,
       | and I'm a bit worried about the looseness that this could introduce. One and
       | only one account name for a particular account is a nice property to have.
       |
       | So what can we do to select across many dimensions while still keeping
       | hierarchical account names?
       |
       | The first thing I did in Beancount is to create views for all unique account
       | component names. For example, if the following account exists:
       |
       |   Assets:US:ETrade:IRA
       |
       | You will see four "view" links at the root of the Beancount web page:
       |
       |   Assets
       |   US
       |   ETrade
       |   IRA
       |
       | Clicking on the link selects all the transactions with a posting with an
       | account where that component appears. (Views provide access to all the reports
       | filtered by a subset of transactions.) You can click your way to any journal
       | or report for that subset of transactions. This exists in HEAD today. You can
       | draw all the reports where a particular component appears, e.g., "Employer", as
       | in "Income:US:Employer:Salary" and "Expenses:Taxes:US:TY2014:Employer:Federal".
       |
       | But this does not define "dimensions." It would be nice to group values for
       | these components by what kind of thing they are, e.g., a bank, an instution, a
       | country, a tax year, etc, without regard for their location in the account
       | name. A further experiment will consist in the following:  again assuming
       | unique "account component names" (which is not much of a constraint to
       | require, BTW, at least not in my account names), allow the user to define
       | dimensions by declaring a list of component names that form this dimension.
       | Here's how this would look, with the previous examples (new syntax):
       |
       |   dimension employer  Microsoft,Autodesk,Apple
       |   dimension bank      HSBC,RBC,ETrade
       |   dimension country   US,CA,AU
       |   dimension taxyear   TY2014,TY2013,TY2012,TY2011,TY2010
       |   dimension type      Assets,Liabilities,Equity,Income,Expenses (implicit?)
       |
       | You could then say something like "show me trial balance for all transactions
       | with posting accounts where bank is not NULL group by bank" and you would
       | obtain mini-hierarchies for each group of accounts (by bank, across all other
       | dimensions).
       |
       | (With the state of my current system, I could probably code this as a
       | prototype in a single day.)
       |
       | Addtionally, accounts have currency constraints and a history of postings
       | which define a set o currencies used in them. More selection can be done with
       | this (e.g., show me all transactions with postings that credit/debit CAD
       | units).
       |
       | IMHO, all you're trying to do with these virtual accounts is aggregate with
       | one less dimension, you want to remove the real account and group by community
       | project. My claim is that there are ways to do that without giving up o the
       | elegant balancing rules of the DE system.

    In ealtion to this... these "dimensions", could they just become other
    dimensions in the filtering language?

      component:Microsoft

      employer:Microsoft
      bank:RBC
      country:US

    You can then break down by those, like a GROUP BY clause, and generate
    reports that have those as root accounts, or separate breakdowns.


** Tags used as dimensions

  - If you had tags as key-value pairs, those could be used as well:

      2014-05-21 * ...
        #employer:Microsoft

    Searching for:

      tag:employer=Microsoft

    This is another dimension in the same filtering language.


** Language
https://docs.google.com/document/d/1d88MkHqxiVdF8XSQBT1QQpOKEOt6OC1P9ZoF3u86DwI/

* Operations
** Validation

  - Write a dedicated routine to check the following invariant:

        # Handle sanity checks when the check is at the beginning of the day.
        check_is_at_beginning_of_day = parser.SORT_ORDER[Check] < 0
        ...
        if check_is_at_beginning_of_day:
            # Note: Check entries are assumed to have been sorted to be before any
            # other entries with the same date. This is supposed to be done by the
            # parser. Verify this invariant here.
            if isinstance(entry, (Check, Open)):
                assert entry.date > prev_date, (
                    "Invalid entry order: Check or Open directive before transaction.",
                    (entry, prev_entry))
            else:
                prev_entry = entry
                prev_date = entry.date

  -  Sanity check: Check that all postings of Transaction entries point to their
     actual parent.

  - (validation) In addition to the Check/Open before-constraint, check that
    the entries are always sorted. Add this sanity check.

  - The default validation should check the invariant that Open and Check
    directives come before any Transaction.

  - Validation: Everywhere we have a filter of entries to entries, we should be
    able to apply a check that the total balances before and the total balances
    after should have the very same value.

  - In validate.py: differentiate between the case of an entry appearing too
    early before an Open directive, and an entry appearing for an account that
    simply just doesn't exist.

  - Auto-detect and warn on likely duplicate transactions within the file.

** Conversions

  - TODO: Try it out in Ledger, see how they deal with it.

  - Make the conversions entry use a price of zero, to maintain the invariants
    for sanity checks, something like this:

       YYYY-MM-DD * "Annul conversions at end of period"
         Equity:Conversions        -56383 CAD @ 0 CONV
         Equity:Conversions        +67000 USD @ 0 CONV


** Open/Close

  - You must issue an error if you close an account that's got a non-zero
    balance!

** Padding

  - Idea: Padding entries could be extended a tiny bit in order to
    automatically calculate the cash distribution entries, e.g., like this:

      2014-03-04 pad Asset:Cash  Expenses:Restaurant    60%
      2014-03-04 pad Asset:Cash  Expenses:Alcohol       40%

      2014-04-04 pad Asset:Cash  Expenses:Restaurant    70%
      2014-04-04 pad Asset:Cash  Expenses:Alcohol       30%

      2014-05-04 pad Asset:Cash  Expenses:Restaurant    70%
      2014-05-04 pad Asset:Cash  Expenses:Alcohol       30%

    This is a great idea, is in line with the general meaning of pad entries
    (implicit 100%) and would add a much desired feature.

  - Add tests for all the cases of realization padding.

** Locations

  - @location really should just convert into a generic event "location", just
    as address and school should; they're just events with forward fill...
    Serve this at:

       http://localhost:8080/20120101/20130101/events/location/days

  - Add a "reason" field for @location, and display as trips, with
    some sort of meaning to them. Ok, this contradicts the previous idea.



** Payee Elision / Auto-Account Leaf Name

  - About the discrepancy between the concept of "Payee" and a superfluous lead
    account, e.g. Internet:TimeWarner, which typically contains only
    transactions from that payee: maybe we can elide the account name if it
    contains only a single payee, or perhaps a warning may be issued? I don't
    know.

    Basically, it would be nice to be able to have multiple payees in the same
    category over time (e.g. Electricity, Internet) but to be able to separate
    them somehow, without having to put the payee into the name. This is a
    little fuzzy, and I'm not sure how to do it, because the imported payee
    names are often not very clear and often truncated as well.

      Have you ever thought that Payees often end up functioning like an extra
    subaccount? I've come to realize that for Payees that only ever touch a
    single account, the line is really fuzzy there. I've been entertaining the
    idea of automatically creating subaccounts for payees like that.



* Parser
** Errors

  - We need to gather errors in a single place and report them like the others;
    right now I'm catching them in sum_to_date() and writing using the logging
    module; but they really should be trickled up with the rest.

  - Syntax errors currently have no location... this is unacceptable. Write an
    automated test, check for all kinds of errors, in the lexer, in the parser,
    in the Python. (Just work with the line number, we don't really need
    character position.) Test everything with automated tests.

  - 'lineno' is incorrect, it points to the next entry, not the previous one,
    fix this bug! This is really annoying.

  - Set a correct filename in grammar.y

  - Errors from the parser and others should all be accumulated in one place,
    so that we do all the reporting at the very top level.

  - Don't raise error exceptions anywhere; log everything to an error
    handler/accumulator class instead, and skip to the next entry/declaration.
  - Propagate exception from Python(?)

  - Problematic transactions (!) should spit something of color on stdout, they
    should not be forgotten so easily.

  - When using @@ the signs should match; warn if they don't

  - Bug: Invalid account names should only be reported once.


** Lexer Work
*** Errors in Flex Lexer

  - (parser) Support enabling flex debugging in beancount.core._parser.parse(),
    using "yyset_debug(int bdebug)".

  - When an error occurs, skip the lexer to the next empty line and recommence.

    * Modify the lexer to emit EOF and add that in the grammar rules for empty_line.


*** Write a New Lexer From Scratch

  Reasons to write your own lexer manually:

  - Should support UTF-8 encoding.

  - Should support SCHEDULE entries for org-mode (see email discussion).
  - More flexible syntax (see "Is it possbile for beancount to ignore org-mode
    SCHEDULED and DEADLINE?" thread).

  - Better error reporting

  - (performance) Write your own lexer manually and compare performance with
    flex one. I think we can do a much better job at error reporting by writing
    our own, but I'm unsure how the performance compares.

  - IMPORTANT LATENT ISSUE. You need to extend the lexer to parse A-Z for flags,
    not just PSTCU! This is important, as I just realized that it could prevent
    the correct parsing for entries in a round-trip, with postings produced with
    unexpected flags. In fact, any character with whitespace on each side should
    parse as a flag. This is very important.

    This manifests when adding a posting with letter 'M' right now. Replicate
    this, fix the problem.


** Make the Parser Reentrant

  - Make the parser reentrant [2014-08-02]. This is _not_ a difficult task.

    * Follow this:
      http://www.lemoda.net/c/reentrant-parser/
      http://flex.sourceforge.net/manual/Extra-Data.html
      to remove all globals from my lexer and make it truly reentrant and free of globals.

    * You need to add unit tests that check the correctness of line numbers on
      parsed directives and errors.

    * You need to remove the get_yylineno and get_yyfilename accessors.

    * You need to make the parser reentrant, by add this directive to the grammar:

         %parse-param { PyObject* builder}

      You also need to redefine yyerror() accordingly. I've done it and it
      works, it's simple, it's a 20 minute change:
      http://www.gnu.org/software/bison/manual/html_node/Parser-Function.html

    * You also need to make the lexer reentrant:
      http://flex.sourceforge.net/manual/Reentrant-Overview.html#Reentrant-Overview

         %option reentrant

      (I haven't tried this yet.)

    * Most of the "real" work involved is in removing the globals for lineno and
      filename.

    * Make sure the performance does not degrade as a result of doing this.


** Options

  - FIXME: We need to parse the options using the same argparse parser....


** Syntax

  - You should support a payee with no description! This generates a parser
    error right now.

  - Allow '$' as currency symbol, don't translate to anything, it can just
    stand on its own as a unique kind of currency, it doesn't matter, no
    changes anywhere. Also add the Euro, GBP and yen symbols.

  - The syntax should support multiline strings naturally...

  - For Links vs. Tags: dont impose an order, parse as tags_or_links.
    Right now the order is tags_list and links_list.

  - You should accept commas in the input; simply ignore their value.

  - Add 1/rate syntax for prices (and anything... really, why not).
    Convert at parsing time.


*** Includes

  - With the new format... support includes, it makes a lot more sense to do
    that now! People want this too.

  - Idea: an include directive should have a "prefix" option, to add a prefix to
    all accounts from the included file.

*** Sensible Syntax for Lots

  - Consider making the lot syntax like this:

       -4 {HOOL @ 790.83 USD}

    instead of:

       -4 HOOL {790.83 USD}

    It's actually a lot more accurate to what's going on...

** Performance

  - Implement "D" in C, it's worth it. This should make a substantial difference.

  - Test using the empty case of list parsing to create the initial empty lists
    instead of the conditional in Parser.handle_list() and measure, to see if
    there is a significant difference in parsing performance.

  - Parser performance: try not calling back to builder for simple types that
    just return their value; measure the difference, it may be worth it, and we
    wouldn't lose much of flexibility, especially for the lexer types, which are
    aplenty.

  - Write the builder object in C... it won't change very much anymore, and
    that's probably simple enough.

  - Check the performance of D(). I suspect improving this routine
    could have a dramatic effect on performance.

** Documents

  - IDEA: Create a plugin that will convert "doc:" metadata to a document file,
    that will search for a unique string name in all the filenames and
    associate the filename with this directive via a link or something.

  - Write a proposal for implementing a transformation on a specific set of
    transactions, that supports capital gains with commission taken into
    account.

  - Can we automatically add a ^LINK to the document directive in order to
    associate a PDF with a document?!? -> For trade tickets. Maybe let the
    modules provide a import_link() function on the associated PDF files?
    (This is related to ^64647f10b2fd)

  - Adding the ability for links on document directives was also requested on
    the ledger-cli mailing list.

        On Sat, Apr 26, 2014 at 6:18 AM, Esben Stien <b0ef@esben-stien.name> wrote:

        "Craig Earls" <enderw88@gmail.com> writes:
         The first use in ledger-cli is to link each transaction to a document,
        which is pretty important in accounting;)

        Well no, not exactly. The thing you do in importing financial data is basically
        to funnel transactions from all of your statements from all your institutions
        in a single place in a single format with a single set of accounts, so that you
        can do reporting with a view of everything you have. Having support for a
        per-transaction link to a particular document is generally unnecessary--you can
        easily find the corresponding document by date if you need to.

        In order to associate a unique ID with a particular transaction, in Beancount
        you can use a "link" which is like a special kind of tag. I think Ledger has a
        similar feature, per-post ("tag"?). It looks like this in Beancount:

          2013-04-06 * "Invoice to Metropolis for job well done, waiting for payment."
          ^metropolis-invoice-103
             ...
             ...

        The "^...." bit is a link. You can have multiple links per transactions. The
        web interface can show you all transactions with the same link in a separate
        list (under the /link/.... URL).

        Separately, there is a "document" directive that allows you to associate a
        document with an account, e.g.

          2014-01-01 document  Expenses:Electricity
          "/path/to/filename/ConEdison-2013-12.pdf"

        Documents don't have to be declared that way explicitly: you can also tell
        Beancount about a root directory where it will find documents automatically and
        create the document entries for you. The files just have to be organized in a
        directory hierarchy mirrorring the account names exactly, and files must begin
        with "YYYY-MM-DD" to provide a date for the document. That's a simple
        convention. LedgerHub is able to move files that it recognizes to such a file
        hierarchy, so after you import the data, you file the files into e.g. a local
        git repo with all your statemetns, and your document entries show up in the
        registers. It's also a nice way to organize all your statements, so if you need
        to bring something up for e.g. a tax audit, you quickly know where to find it.

        Those two features are not related at the moment... but I think I'll add the
        ability to have links on document directives. That seems like an effective way
        one could associate a particular pdf document (given a declaration) with a list
        of transactions. You click on the link, see all the transactions + the
        document, and you can click on the document itself to see the detail. Seems
        like a legit idea.


  - Auto-doc from directories of files should ignore files already associated
    via an explicit documents directive; just ignore files with the same
    absolute name.

** Testing

  - Allow file objects to parse() and dump_lexer(). This should use fdopen() or
    whatever else to get this job done at the parser level.

  - You need to clean up the memory of the strings created; call free() on each
    string in the rules.

  - Add a unit test for pushtag/poptag errors.
  - Add unittests for tags, pushtag/poptag


** Dated Postings

  - In order to create multiple similar transactions at many dates in one
    syntax' entry, you could allow overriding the date on each posting, e.g.:

       2013-04-01 * Blah di bla
         2013-01-01  Grocery          10 USD
         2013-02-01  Grocery          10 USD
         2013-03-01  Grocery          10 USD
         Cash

    This would create three transactions, with these dates:

        date           aux-date
        2013-01-01     2013-04-01     10 / 3.33
        2013-02-01     2013-04-01     ...
        2013-03-01     2013-04-01     ...

    Could be a nice way to make distributed transactions.

  - Move 'effective date' to the postings in my input file, using the dated
    postings feature.


  - Another idea would be to make @pad able to pad for a percentage of the
    total, so that we're able to use @pad instead of "distribution of expenses"
    entries.


** Metadata

  - If you add tags with values, you could define some special tags, like
    'document', which could automatically try to find the corresponding
    document in the repository and insert a link to it in the web page. I
    already have a managed stash of document filenames... something like this:

      2014-05-20 * "Invoice from Autodesk"
        #document: 2014-05-20.autodesk.invoice200.pdf
        Income:US:Autodesk  -3475.20 USD
        Assets:US:Checking

    A document filename that does not get resolved could spit out a warning in
    order to keep the file tidy. This is a nice idea... perhaps nicer than just
    insert entries for documents, an actual link. Not sure if it would make that
    much of a difference though. Something to ponder.

    Create a plugin that will convert "doc:" metadata to a document file, that
    will search for a unique string name in all the filenames and associate the
    filename with this directive via a link or something.


  - One idea Ledger uses well is the ability to associate key-values meta-data
    to transaction objects, a-la-Common Lisp. See the --pivot feature. It seems
    a bit superfluous at the moment, but may be useful in order to provide the
    ability to implement custom aggregations eventually, instead of using the
    strings. Maybe the payee could be a special case of this, e.g payee="value"

    (From mailing-list):

      Take this example:

      2011-01-01 * Opening balance
          Assets:Cash                               25.00 GBP
          Equity:Opening balance                   -25.00 GBP

      2011-02-01 * Sell to customer AAA
          ; Customer: AAA
          ; Invoice: 101
          Assets:Receivables                        10.00 GBP
          Income:Sale                              -10.00 GBP

      2011-02-02 * Sell to customer BBB
          ; Customer: BBB
          ; Invoice: 102
          Assets:Receivables                        11.00 GBP
          Income:Sale                              -11.00 GBP

      2011-02-03 * Sell to customer AAA
          ; Customer: AAA
          ; Invoice: 103
          Assets:Receivables                        12.00 GBP
          Income:Sale                              -12.00 GBP

      2011-02-03 * Money received from customer AAA for invoice 101
          ; Customer: AAA
          ; Invoice: 101
          Assets:Cash                               10.00 GBP
          Assets:Receivables                       -10.00 GBP

      Now you can see how much each customer owes you:

      ledger -f d bal assets:receivables --pivot Customer
                 23.00 GBP  Customer
                 12.00 GBP    AAA:Assets:Receivables
                 11.00 GBP    BBB:Assets:Receivables
      --------------------
                 23.00 GBP

      And you can see which invoices haven't been paid yet:

      ledger -f d bal assets:receivables --pivot Invoice
                 23.00 GBP  Invoice
                 11.00 GBP    102:Assets:Receivables
                 12.00 GBP    103:Assets:Receivables
      --------------------
                 23.00 GBP



* Plugins
** Stock Splits

  - Find a way to automatically create multiple currencies to account for stock
    splits. The user should not have to do this themselves:

      "One choice you have is whether you want to keep the same symbol pre and post
      split. If you keep the same symbol the price database will show a drop in
      price over time. If not, choose a new symbol for the post split period. So far
      in my own file I use the same symbol but I think eventually I'd like to find a
      way to differentiate them automatically and have a multiplier in the price
      database, because doing it manually is not nice. In any case both methods
      work."

    Perhaps a directive could be created to declare them that would
    automatically insert converting transactions, but that makes it difficult to
    deal with weird cases, like oddly unequal splits (e.g. Google A/C), or cases
    with spinoffs, as below. Perhaps the splitting transaction should be
    inserted automatically, but that the split directive would just create a new
    currency name, internally.

    A currency would then be referred to by a pair of (name, date), and that
    would resolve to a internal currency name.


  - (IDEA) In order to create suitable stock split entries that would look like
    this:

      2013-04-01 * "split 4:1"
        Assets:CA:ITrade:AAPL             -40 AAPL {{5483.09 USD}}
        Assets:CA:ITrade:AAPL             160 AAPL {{5483.09 USD}}

    You could easily add support for a directive that looks like this:

      2013-04-01 split Assets:CA:ITrade:AAPL  4:1  AAPL

    This would allow the user to do some processing specific to stock splits by
    processing the explicit stock split entries.


  - Include this in the user examples, + stock splits:

       2013-04-01 * "name change"

         Assets:CA:ITrade:AAPL             -40 AAPL {{5483.09 USD}}
         Assets:CA:ITrade:NEWAAPL             40 NEWAAPL {{5483.09 USD}}

       2013-04-01 * "spinoff"
         Assets:CA:ITrade:KRFT             -100 KRFT {{20000 USD}}
         Assets:CA:ITrade:KRFT              100 KRFT {{17000 USD}}
         Assets:CA:ITrade:FOO                20 FOO  {{ 3000 USD}}

** Wash Sales

  - (script) Write a script to check whether an account's trades are subject to
    the wash sale rule (I need this for my personal stock plan):

      "An Internal Revenue Service (IRS) rule that prohibits a taxpayer from
    claiming a loss on the sale or trade of a security in a wash sale. The rule
    defines a wash sale as one that occurs when an individual sells or trades a
    security at a loss, and within 30 days before or after this sale, buys a
    “substantially identical” stock or security, or acquires a contract or
    option to do so. A wash sale also results if an individual sells a security,
    and the spouse or a company controlled by the individual buys a
    substantially equivalent security."

    The wash sales amount should be reported in an account, and should be
    calculated as a plugin.

** Strict Unused Pad Directives

  - The validation check that pushes an error on unused pad directives should
    be moved to a plugin, that should be optional. There is rationale for
    allowing to keep unused pad directives. Don't be so strict, Martin.


** Link Trades

  - Create a plugin that will link together all reducing transactions
    automatically. When a transaction reduces a position, both transactions
    should have a common unique link. This can all get done in a plugin!


** Capital Gain Without Cost

  - Implement the proposal for putting the capital gain in the cost as a plugin
    that transforms the relevant transactions, those tagged as such. This will
    require some loosening of the booking method in order to make it easier to
    disambiguate a sale, and some good debugging tools as well.

    You could automatically look for the right amounts by looking at the signs.
    I think you could automate a lot of it.


** Auto-Link Booking Transactions

  - Automatically create a link between transactions that book each other.
    I'm not sure how I'm going to implement that - perhaps in the lot matching,
    a hash to the original entry will be kept in the lot - but we should be
    able to update the links to all the transactions that book together.

    This will be a great debugging tool as well... a very powerful idea that
    can be implemented entirely in a plug-in.


** Unrealized Gain

  - Find a way to pass in a plug-specific option via the file.

  - Unrealized capital gains could be inserted automatically into special
    sub-accounts, based on the current price and the cost-basis of particular
    accounts. This could be inserted automatically! e.g.

        DATE check Assets:US:Ameritrade:AAPL       10 AAPL {200 USD}

        DATE price AAPL  210 USD

      Assets:US:Ameritrade:AAPL                    2000 USD
      Assets:US:Ameritrade:AAPL:Gains               100 USD

    The "Gains" subaccount could be inserted automatically if the price differs
    from the cost basis... this would be a clever way to represent this! We
    could even do this by inserting a transaction automatically with an
    offsetting account... actually this would be the RIGHT way to do this!

      We need an option to designate which subaccount leaf to create all
      the new transactions for:

        %option account_unrealized  "Unrealized"

        2013-05-23 A "Booking unrealized gains for AAPL"
          Assets:US:Ameritrade:AAPL:Unrealized              230.45 USD
          Income:Unrealized                                -230.45 USD

      By doing this, the reporting does not have anything to do... it can choose
      to report positions at cost or in held units, and whether the gains are
      included or not entirely depends on whether these transactions have been
      inserted in or not.


** Strict Average Cost Inventory Booking Checker

  - Build a plugin that will check that accounts with average cost inventory
    booking method only have such reductions in them:

    https://docs.google.com/document/d/1F8IJ_7fMHZ75XFPocMokLxVZczAhrBRBVN9uMhQFCZ4/edit#heading=h.m74dwkjzqojh

      "Another approach would be to not enforce these aggregations, but to provide a
      plugin that would check that for those accounts that are marked as using the
      average cost inventory booking method by default, that only such bookings
      actually take place."

   This is, of cource, to be implemented only after implementing support for
   the average cost inventory booking method.


** Tip Calculator

  - Write another example plugin that splits "Expenses:Restaurant" legs into
    two two postings: "Expenses:Restaurant x 83%" and "Expenses:Tips x 17%".


** Vacation Cap Date

  - Make an plugin that computes the precise date at which my vacation will cap
    (240 VACHR) base on an account.


** Budget

  - Implement a plugin with budget constraints, as an example.

  - Look at this syntax for an example of a recurring transaction specification:
    https://www.roaringpenguin.com/products/remind
    (Sumitted by user comment.)


** Auto-Remove, Auto-Pad

  - Add a auto-remove-unused part of the auto_accounts plugin,
    that automatically removes Open directives for unused accounts. This is
    useful for demos and such.

  - Write a plugin that automatically inserts a padding directive for accounts
    with no open directive and with a balance check.


** Strict Signs Checker

  - Write a plugin that enables a check that all postings' amounts are of the
    correctly allowed sign, e.g. Expenses should almost always be a positive
    amount, Income a negative one, Assets can be both, also Liabilities. If an
    amount is posted in the contra direction, this should trigger a warning,
    unless the transaction is flag with a particular character, or some special
    tag is present.


** FBAR

  - Automatically compute the maximum account values of foreign accounts for
    the FBAR filing.


** After-Tax Balance Sheet

  - Ha... I think you just gave me a fun idea!  I'll write a plugin in Beancount
    that automatically adds a "future tax expense" entry to offset pre-tax money
    for the balance sheet, e.g. if I have a 401k account with a value of say
    100,000 USD in it, it would automatically insert an entry at the latest day
    like this:

      2014-07-03 F "Taxes to be paid on distributions."
        Expenses:Taxes:Federal        27000 USD
        Expenses:Taxes:StateNY         8000 USD
        Liabilities:FutureTaxesOnDistirbutiosn  -35000 USD

    This would make the balance sheet reflect only post-tax money, and thus be more
    meaningful.
    If I want to see post-tax money, I'll just enable the plugin from a
    command-line option.
    I'd have to find some generic way to identify which accounts are pre-tax
    somehow.



** Payees as Subaccounts

  - Create a plugin that will define subaccounts for payees within accounts and
    modify all the transactions accordingly. This would be a great way to kick
    the tires on this idea without affecting the rest of the system.

      Expenses:Electricity:ConEdison
      Expenses:Phone:TMobile
      Expenses:Groceries:WholeFoodsMarket
      Expenses:Groceries:UnionMarket

  - Should we define some notion of the default level for aggregation, per
    account? For example, in Expenses:Electricity:ConEdison, the default level
    of aggregation should be Expenses:Electricity. If we define that, using
    subaccounts should not bother us much.


** Dashboard

  Add the following to the portfolio dashboard:
  - PnL since yesterday, one week ago, two weeks ago, one month ago, three months ago
  - Current portfolio breakdowns
  - Cash report
  - A listing of short-term lots vs. long-term lots
  - Schedule of lots to become long-term in the near future
  - Returns (computed correctly, over many periods)

  From email to fxt:

    I want to build an investment dashboard, that would contain:

    - List of holdings, with various rollups (see the different aggregations of
      holdings reports)
    - Rollups of holdings against various types (e.g., Stocks vs. Bonds)
    - P/L since the morning or for the last day, over the last week, last two
      weeks, last month, last quarter, last year.
    - Report of uninvested cash and the detail of where it is
    - A listing of short-term vs. long-term lots, and a schedule of which lots are
      going to switch from short-term to long-term in the near future (to avoid
      selecting those for sale)
    - Returns, as computed by my prototype of our ideas during the bicycle trip
    - Automatically refresh current prices if run intra-day

    This script would run every hour on a crontab and generate static HTML files
    that I could access from my phone to make investment decisions and monitor
    gains/losses during the day. I'm certain you would appreciate having such a
    thing too. I want to integrate the code I already have out of
    beancount/experiments and start moving all this stuff to the
    beancount.dashboard.* and add unit tests and make it work on the tutorial file.
    This should make it easy for others to use.



* Tools
** Emacs Support

  - Idea: Implement another command like C-c x but that prints out all the
    linked transactions. Like context, print out balances from before & after,
    but also print out the combined changes to all the accounts in the linked
    transactions.

  - Idea: Implement movement commands that move the cursor to the previous/next
    linked transaction.

  - Set the comment-syntax; currently it thinks it's '# '

    Note: This is now present

  - In the new mode, we need to recreate a function that will mark a posting as
    valid (replace '!' by '*').


* Reports
** Warnings

  - You should have _some_ way to highlight accounts with either failing checks
    in them, or '!' on their postings or transactions in the balance sheet
    and/or trial balance.

  - Perhaps we want to produce a report of all transactions with a highlight on
    them.

** Balance Sheet

  - (web) We really need to reorder the accounts in a way that is more
    sensible... it's annoying to see the accounts I care about at the top of
    the page. Cash, Points, AU, should be at the bottom... I wonder if there's
    a nice heuristic. Last updated date? I think that would be good enough.

  - We need to figure out how to order the accounts on the balsheet; I want the
    most relevant near the top. Sorting accounts: compute a score made up of

    * nb. txns from the last 3 months
    * nb. checks from the last 3 months (weighted more heavily)
    * line-no of Open directive in the file.
    * last updated date.

** Capital Statement

  - Implement the Capital Statement report

** Cash Flow Statement


** Statement of Retained Earnings

  - This is possible; search online for examples, makes sense that we should
    have one, it's really, really simple to do.

** Account Linkage Report

  - Generate a Graphviz link of all the interaccount transactions that are
    larger than a certain amount.

    Generate a graph for the main kinds of account
    interchanges, by looking at the most significant transactions
    between the accounts. For example, ignore transactions which are
    too small in absolute value, or whose total is too small a portion
    of the total.

    Fun little project: Create a graphviz output from a Ledger, where
    transactions above a certain amount would generate a link between
    accounts. Note:  the threshold could be either for single
    transactions, or for aggregate amounts (absolute value).

** HTML Rendering

  - Rendering: When you collapse a parent account, its aggregate amount should
    render, and disappear when not collapsed.

  - Numbers should align to the right.

  - USD and CAD should be aggregated in their own columns for balance sheet and
    income statements. These should be specified from the command-line.

  - All entries should have collapsing a-la-JavaScript, along with
    collapse/reveal all buttons. All JS.

  - If the software is finally fast enough in Go, render RESTful on the fly for
    any date:

    * REST:  /balsheet/20121231/
    * REST:  /income/20121231/20131231/

    This way, you could have any year on the same run. No need to restart, even
    have a menu with all the years, and perhaps even some of the latest months.

  - It would be really nice to render the line numbers to the source in the HTML

  - (Performance) Implement buffered output for faster response using a separate
    thread and an iterator that yields from app.write when the data buffer is
    large enough.

  - Postings that have a "!" flag should have at least their
    background red.

  - You should more explicitly state the beginning and ending period
    on each statement pages (it is super important information).
    Just below the title.



** Excel Output

  - Find good ways to transfer data to an Excel spreadsheet. A link to download
    a file should be supported.


** Credits and Debits Rendering

  - Color the background of numbers with an inverted sign (e.g. payments in a
    liability account) differently! There should be modes to rendering balance
    sheets and income statements with inverted amounts, and it should all be
    done client-side. When amounts are rendered as credits/debits, color their
    background distinctly, so that it's obvious what kind of sign convention is
    in use.


** Links to Source

  - The new format code should keep and optionally render the source file/line
    of any transaction, and allow clicking to get to the source line in the
    rendering.

  - Maybe there should be a script that can take a report specification and
    output a list of emacs-compatible links to the entries, interspersed with
    the text format rendering! You could go "next-error" to go through the
    entries in time order, emacs taking you there one-by-one.

** Multi-Period Reports

  - One kind of report that would be GREAT is a single grid with all income accounts
    on the left with year by year on the horizontal. An overview of all the
    years. Same with month-by-month report.


** CSV Reports / Text Reports

 - Using an intermediate data structure, produce text and csv / xls reports,
   downloadable from the web front-end, or even generatable directly. All of
   this reporting infrastructure should be reusable, ideally.

  - A text rendering of the balance sheet / income statement would be
    _very_ useful for collaboration/communication with others. Add a link to
    download a text version of any report. This would be made easy if we only
    have a few distinct types of reports.

** Plots / Time-Series

  - Create a command to extract time series for any account, as a csv file. You
    could then easily use this for plotting!

  - Generate graphs of account amounts over time
  - Include average amounts, average delta amount

** List of Positions

  - Given a list of entries, you should be able to extract a list of positions
    at any point in time. Provide this as a simple function that can just be
    reused.

  - The list of positions should provide a way to check the purchase price of
    each position.

  - Positions should attempt to fetch current values using this:
    http://www.google.com/ig/api?stock=RGAGX


** Maximum Values Report

  - You should report a trial-balance -like listing of the minimum and maximum
    values of all the accounts.

** Event Reports

  - We should be able to count the days of each event type.

** Distribution of Expenses and Income

  - Add a pie chart to visualize the constitution of the Income Statement for
    Expenses and Income.

** Summary Reports

  - To create custom views, for example, weekly summaries, you could
    convert the ledger into another ledger, where entries would have
    been replaced by summary entries instead, and all the other
    functionalities would still work.

** Financial Ratio Analysis

  - Add these: http://www.csun.edu/~bjc20362/Controlling-2.pdf

** Budgeting / Goals

  - We could easily add features for budgeting, e.g. somehow set goals and then
    report on the difference between actual and the goal, and project in the
    future according to rate, e.g.:

       ;; Check that the total for this position between 2013-06-01 and 2013-12-31 < 800 USD
       2013-12-31 goal  Expenses:US:Restaurant  2013-06-01  < 800 USD

       ;; Check that the balance of this account on 2013-12-31 is >= 1000 USD
       2013-12-31 goal  Assets:Savings  >= 1000 USD


** Trades

  - You should be able to report on all booked trades during a period,
    especially with the new booking algorithm, this will be useful.
    Create a new report type for this.

* Web Interface
** Programmable View

  - GREAT IDEA! Have a web form that you can input a view filtering expression,
    e.g.  year:2014 component:Microsoft
    to have that year's transactions made with this component. Encode the
    results in a unique string that you can decode and create a corresponding
    view of the subset selected by the expression. You can then view any of the
    reports for that subset! This means we can then get rid of many of the root
    page's links automatically, yet still provide all the opportunities... this
    is the way to go, and would best mirror the command-line capabilities.

** Error reporting

  - We really need to list all the '!' entries somewhere; they should be
    annoying.

  - In the balance sheet or trial balance, mark accounts that have errors in
    red, or add a little red start next to them.

  - Implement basic error reporting page from the list of errors.

** Debits and Credits

  - The new balance sheets should be able to invert the numbers (and then they
    should get rendered differently). Basically, every number shown should be
    either in signed or cr/dr format. We should be able to switch between the
    two at render time. This should work across all number-rendering routines
    everywhere--do this centrally.

  - In the balance sheet and income statement, we need to render the amounts
    inverted (and in a slightly different style).

** Links

  - Serve links on: /link/LINK, this needs to be implemented; render a nice
    "link" href on the description somehow, use a fancy unicode char (no
    graphics).

  - (web) Render links to the right of descriptions, and the link href link
    should actually render a page of the related linked entries.

** Single-View Server

  - Idea: for condo & baking files into a zip file: allow serving only one
    ledger realization.

    * One option is to use the same base/root straing as for the web URL:

         http://localhost:8080/byyear/2013/...

      serve_one_ledger(getledger('byyear/2013'), port=8080)
      --realization='byyear/2013'

    This would serve only that realization, and not others. This way I could
    bake only this one in a zip file. This would be useful.

** Code Org

  - (web) Move table rendering functions into their own files, smaller files.

** Aesthetics

  - In the entries table HTML, highlight the relevant posting leg somehow, maybe
    use a '>>' marker, or make it bold. Something. (Bold is too much, use >>.)

  - Render "as of YYYY-MM-DD" under the title for Balance Sheet, and "from
    YYYY-MM-DD to YYYY-MM-DD" under the title for Income Statement


  - Answer to favicon.ico request.

  - Add an option to render the entries table upwards, not just downwards.

  - Use that beautiful new font (Roboto) from Tactile in the new rendering.
    Totally worth it. Use the nice Lucida-like font for numbers, like in
    TurboTax.


*** JavaScript / Client-Side Interaction

  - Render balance sheet/ income statement cells with two numbers for parent
    nodes, so that when you collapse a node, all the amounts of its children sum
    up automatically and display in its cell. You should have a consistent
    report regardless of whether nodes are collapsed or not. This will require
    some JavaScript effort.

  - Implemented a JavaScript cursor in JS. J, K up down. SPC = toggle.

  - In Journal view, pressing 'C' should toggle displaying the checks on and off.

** Trial Balance

  - We should have a nicer way to tell what accounts need to be updated.
    Highlight them red if they haven't been updated in more a month
    (configurable).
    Put the last updated date in the balance sheet or perhaps the trial balance
    page. Should be easy; we don't need a dedicated page for this.

  - Do we need a dedicated page for listing all documents? This page could
    include documents without a date, could be rendered as a tree-table, with
    the list of each document in the corresponding account. Maybe that's
    overkill. DK.

  - Shove more information in the Trial Balance page, info about errors, documents, etc.

** Multi-Year

  - A multi-year report is a global report.

** Source

  - The source page should take a special '?line=ddd' parameter that will
    scroll the page to the transaction at that line.

** Conversions

  - Render the Conversions amount at the bottom of the Conversions page...

** Bake & Scrape

  - Make the web scraper run in multiple threads... it's quite a bit too slow as
    it is. I'm sure we can make it scrape in parallel using multiprocessing and
    a work queue (this should be a fun little project and would make baking to
    an archive a lot faster in many cases).


* Import
** GnuCash

  - Write a converter of GnuCash XML files into Beancount.

  - Contact xentac@ for an example GnuCash input file with 2-3 years of data.
    Willing to share (see email).


* Price Script

  - Implement delayed rate fetcher from OANDA for rates.

  - Infer the rendering precision for inverted currencies from only the list of
    previous prices. Run a DisplayContext on those and do similar
    quantization/rounding automatically. This would make a lot of sense,
    especially when inversion generates a very large number of digits.

  - Write a script that will iterate and fetch all the missing dates on Friday,
    or last DOM for the required portfolio during the entire duration, or allow
    providing a frequency string (does rrule have one?) and let bean-price do
    this natively. This will work the API.

  - You have to deal with the case whereby two currencies provide incompatible
    conversions of each other. This would potentially result in colliding
    entries in the price database. Not sure how to deal with those yet.


* Export
** HTML Export as File

  - Test "bean-bake" with the v2, it doesn't appear to work.

** XML

  - Output to a structured XML format, some people are finding that useful to
    build other visualizations. In order to test this completely, do a
    round-trip test.  The code should live in beancount.parser, parallel to the
    existing code there.


** Ledger

  - Export the compatible subset to Ledger format, so you can compare the
    reports. This should be done from a tool called "bean-convert".


** Visualizations
*** TreeMaps

  - You just *have* to generate TreeMaps of the Expenses and Assets subtrees:
    http://bost.ocks.org/mike/treemap/


** Portfolio tracking softwares

  - You should be able to export to input files or APIs for websites that track
    portfolios for you, such as Google Finance and Yahoo and others. Use the
    list of holdings as input. This should perhaps just be another report name.

* Documentation
** Challenges

  - Document those below which I'm already able to do, and those which require
    new features to be able to be done, move them into a separate appendix,
    with explanations on how to do it.

**** Cash vs. Accrual Accounting

Of course a real accountant would just do this: (accrual based accounting)

2014-05-19 * "Booking tithe”
 Expenses:Tithe     300 USD
 Liabilities:Tithe     -300 USD

2014-05-20 * “Paying tithe”
  Liabilities:Tithe      300 USD
  Assets:Checking  -300 USD

But this records the expense on a different day than when you actually paid it.
That would be a problem if, for example, you live in the US and wanted to claim
a tax deduction for the tithe, in which case you must claim the deduction for
the year the tithe was actually paid (cash based accounting).

This is indeed the right solution to this! Accumulate a liability as you go,
and resolve it with real transactions later on.

This case keeps coming back again and again, of wanting to do accrual
accounting but wanting to do cash declarations. I think we need to have a long
and separate discussion about cash vs accrual accounting and for sure we can
come up with a creative solution that solves this problem.



**** Can I generate a nice year-on-year summary of income and expenses?

  - Including RSP contribs, like my bu spreadsheet that I crafted manually? Can
    I do that? That would be awesome!

**** Maximum Balance

  - Can I compute the maximum value of each account at the end of every year
    (for foreign assets decl.) This would be useful for FBAR / FATCA
    declarations.

**** Complete Return (IRR) on Condo

  - Challenge: Can I compute IRR return on my condo accurately?
    TODO: Add benefits received as an Income, as transactions.
    You should be able to compute the IRR of any Ledger!

**** Taxation Rate

  - Challenge: Can I automatically compute my taxation rate for every year?

**** List of Assets

  - Challenge: Can I obtain a list of my assets at any time?

**** Make a report of currency exposure

  - For a particular balance sheet, report the total currency exposure of the
    ledger. This should be a very simple report, probably in the form of a pie
    chart.  Maybe this pie chart should be located in the capital report
    (possibly makes sense).

**** Capital Gains

  - Capital gains should not count commissions nor on the buy nor on the
    sell side. How do we book them like this?  Can we count this somehow
    automatically? Misc accounts? Not sure.

**** Inflation Adjusted Balance Sheets and Charts

  - It would be AWESOME to look at a balance sheets from the past but
    inflation-adjusted for any date... Answer this question easily:

      "What was I making in 2010 in today's dollar terms?"

  - How would I produce an inflation adjusted version of some charts. Maybe all
    charts should have that option?

**** Statement of Assets (for Will)

  - In order to have someone else be able to take care of your business, you
    should be able to produce a list of the accounts open at the end of the
    period, with the account ids and balances. This should be printable and
    storable, for someone else to take care of your things in case you die.


**** Compare common costs using constant TMV

  - Look at average meal 10 years ago, average electricity, etc. things that
    should be equal, and correct for the time-value-of-money, compare prices
    today with prices then. Maybe come up with some kind of constant unit that
    I can convert everything to.

**** GIFI Reporting

  - You could write a script to automatically fill this form:
    http://www.cra-arc.gc.ca/E/pub/tg/rc4088/rc4088-12e.pdf

      "With Beancount, one thing that would be doable _outside_ of Beancount, as
    a separate script, is to associate a set of accounts to these GIFI codes and
    automatically generate the forms."


** Change List

- Implemented in Python 3, from scratch.

- Internal data structures are more functional, immutable, allowing you to more
  easily create scripts that use the in-memory data. Overall, the new code is
  way simpler and much easier to understand because of this. It's actually
  become dead simple.

- New, simplified, and more consistent (and rigid) syntax will make it possible
  to add more features in the future, and to have parsers in other languages too
  (e.g. Go).

- Booking trades with capital gain tracking should now work.

- The new parser is written in C, so it is much much faster, and future changes
  will be easier

- The new web server fixes annoying rendering issues.

  * Balance sheet amounts can now reported in terms of book values.
  * Debit accounts can now be rendered with positive numbers (color-coded).
  * The internal data structure changes are much more general, and allow, for
    instance, creating a balance sheet at any point in time. In particular, you
    can have a balance sheet at the beginning and end of an exercise.

- Some internal design flaws were fixed, like checks on filtered ledgers showing
  up from incorrect periods.

- Various outputs to text, csv, and xls are now supported for easier sharing.

- The input file is monitored by the server, and can be automatically reloaded.
  This makes it easier to just start the web server, then edit the file to
  update what you need.

- There is no need to specify a filter period anymore; the interface is able to
  realize any required periods, and the GUI provides access to most common
  cross-sections (all, by year, by tag, by payee, transactions with bookings,
  etc.). You should be able to just specify the GUI.

- Client-side javascript has been added for a neater, more compact rendering of
  journals.

- New scripts to extract a list of current positions at any time, and global
  summaries over many years or months.


** Presentation Material

  - Use impress.js to built a visualization of the DE method

  - Record a video, that's an easy way to explain how this works.

  - IDEA!!!  Use drawings a-la-ThinkBig or whatever it is. This will be the
    perfect medium for this. Mix it with video. Start writing a detailed script.

  - Begin with a USB key in hand. "On this 8 GB USB key, I have all of 8 years
    history of financial transactions in my life. Every single price paid that
    went recorded into an account it these.
** Padding documentation from email

  - Put this in the docs to explain "pad"

     > > Ok, restarted example, let's say you begin
     > > accounting in dec 2013, you'll have this:
     > >
     > >   2010-01-01 open
     > >   2010-01-01 pad
     > >   2013-12-04 balance
     > >   2013-12-08 * ...
     > >   2013-12-11 * ...
     > >   2013-12-17 * ...
     > >
     > > eventually, moving forward, you'll get to 2014:
     > >
     > >   2010-01-01 open
     > >   2010-01-01 pad
     > >   2013-12-04 balance
     > >   2013-12-08 * ...
     > >   2013-12-11 * ...
     > >   2013-12-17 * ...
     > >   2013-12-22 * ...
     > >   2013-12-29 * ...
     > >   2014-01-02 * ...
     > >   2014-12-04 balance
     > >   2014-12-06 * ...
     > >
     > > Allright, now you decide you like this, and you
     > > want to enter statements before you started.
     > > You find your paper statement for november, and
     > > fill in:
     > >
     > >   2010-01-01 open
     > >   2010-01-01 pad
     > >   ; here you insert
     > >   2013-11-04 balance
     > >   2013-11-08 * ...
     > >   2013-11-18 * ...
     > >   ...
     > >   ; this is what was there previously
     > >   2013-12-04 balance
     > >   2013-12-08 * ...
     > >   2013-12-11 * ...
     > >   2013-12-17 * ...
     > >   2013-12-22 * ...
     > >   2013-12-29 * ...
     > >   2014-01-02 * ...
     > >   2014-12-04 balance
     > >   2014-12-06 * ...
     > >
     > > Great. Now, notice how the balance for
     > > 2013-11-04 is probably different than that of
     > > 2013-12-04. If instead of a pad directive you
     > > had added a manual adjustment, you'd have to
     > > change it here. This is the beauty of the pad
     > > directive: it automatically does it for you.
     > >
     > > Now, let's keep going backward in time. You dig
     > > around your records, you find September's
     > > statement, but you cannot find the statement
     > > for October, maybe it's lost, or somewhere
     > > else. Fine! You insert a pad directive to
     > > account for those missing transactions:
     > >
     > >   2010-01-01 open
     > >   2010-01-01 pad
     > >
     > >   2013-09-04 balance
     > >   2013-09-05 * ...
     > >   ... september transactions
     > >   2013-09-30 * ...
     > >   2013-10-04 balance
     > >
     > >   ; padding for missing October statement,
     > > where is my statement?
     > >   2013-10-04 pad
     > >   2013-11-04 balance
     > >
     > >   ... november transactions
     > >   2013-11-08 * ...
     > >   2013-11-18 * ...
     > >   ...
     > >   2013-12-04 balance
     > >
     > >   2013-12-08 * ...
     > >   2013-12-11 * ...
     > >   2013-12-17 * ...
     > >   2013-12-22 * ...
     > >   2013-12-29 * ...
     > >   2014-01-02 * ...
     > >   2014-12-04 balance
     > >
     > >   2014-12-06 * ...
     > >
     > > This is the full example.

Improve this bit:

    >   But the detailed explanation cannot be found. There's only one phrase: „Think
    >   of the Equity account as something from the past that you had to give up in
    >   order to obtain the beginning snapshot of the Assets + Liabilities balance.“
    >
    > Great comment. I'll improve this.

 More user comments:

    >   After doing my research, I found about debits and credits, which in Beancount
    >   you represent with positive numbers and negative numbers respectively. I
    >   found that having a name for each group of accounts helps me to think of them
    >   at the same time, e.g. Liabilities+Equity+Income as part of a common thing,
    >   instead of having to research each of it independently.
    >   In the documentation you start speaking about numbers, then about signs, then
    >   about grouping the accounts. Maybe it's better to go top-down and start
    >   saying that there are two types of account (usually +, usually -) and then
    >   divide each group further.
    >
    > I will change that, thanks for the comment.

** Example

  (documentation)
  - Write a worked and detailed example of generating automated transactions in
    the Plugins document.
** Contributor agreement

  * See note at the bottom of: https://github.com/fourier/ztree

      Since ztree is a part of GNU ELPA, it is copyrighted by the Free Software
      Foundation, Inc.. Therefore in order to submit nontrivial changes (with total
      amount of lines > 15), one needs to to grant the right to include your works in
      GNU Emacs to the FSF.

      For this you need to complete this form, and send it to assign@gnu.org. The FSF
      will send you the assignment contract that both you and the FSF will sign.

      For more information one can read here to understand why it is needed.

      As soon as the paperwork is done one can contribute to ztree with bigger pull
      requests. Note what pull requests without paperwork done will not be accepted,
      so please notify the maintainer if everything is in place.


* Name ideas

  - beangrind (new import system)
  - beanroast (new import)a
  - beangreen
  - beanfilter
  - beancocoa
  - beantamp<|MERGE_RESOLUTION|>--- conflicted
+++ resolved
@@ -1,6 +1,5 @@
 -*- mode: org -*-
 beancount: TODO
-<<<<<<< HEAD
 * Ingest (LedgerHub)
 ** Merging into Beancount
 
@@ -154,8 +153,6 @@
 
   - Write an importer from GnuCash's format, for people wanting to make the
     transition or even just to try it out.
-=======
->>>>>>> fc4139fb
 * Misc
 
   - Need a unit test to reproduce the fix in this commit.
