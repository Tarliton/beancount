-*- mode: org -*-
beancount: TODO
* Precision
Launch description:

  - MAJOR FEATURE: Tolerance checks have now been completely revamped.
    This proposal:
      http://furius.ca/beancount/doc/proposal-rounding
    has been implemented. The new behaviour is documented here:
      http://furius.ca/beancount/doc/precision

    This affects:
    * Transaction balance checks
    * Checks from balance directives
    * Padding directives



  - Do write the final tests on interpolate_test.


  - Finish implementing quantization (& tests).


  - Store the precision used to balance a transaction in its metadata, as a
    convenience and for debugging.

  - You have to cap the inferred precision to 0.5 unit and build a test for it.


  - Add the converted amount from the cost/price for the given number of units
    of the number to the list of amounts to be considered for inferring the
    tolerance locally. For example, in this posting:

       Assets:Vanguard:VTIVX  250.752 VTIVX {18.35 USD} @ 13.83 USD

    The value 0.001 (from 250.752's precision) x 18.35 = 0.0185 USD / 2
    should be contending in the list of tolerance intervals.
    (Idea from mharris)

  - Make Balance checks and Pad directives use the new tolerance mechanism. Make
    check() and pad() use the same precision algorithm as is used during
    balancing.


  - Add Boolean type to parser; this is just the right thing to do. Either that
    or convert 'automatic' metadata field to be set to 1/0 and post-pone this
    task. (This is intended to be used in some of the new options that will be
    merged in this branch, so do it in this branch.)



* Priorities
** Notes

  - Move out the price fetch to src/python/beanprice module, should be
    independent from LedgerHub and it should just work, remove script.

  - Complete documenting taxes (this is a great time for it)

  - Implement CSV output for bean-query (redstreet)

  - Implement queries on metadata fields (for portfolio analysis aggregations)
  - Implement the dashboard on the example file, take the code out of my
    private code stash and share.

  - Write simple arithmetic expression support

  - Convert example file to use beancount.plugins.ira_contribs plugin.

  - Change name of IRAUSD to 401KUSD or USD401K

  - Complete double-entry introduction document & presentation

  - Fetch missing prices for my ledger file and recompute returns.
  - Returns calculation should spit out missing prices.
    Automate returns calculation.

  - Write a wash sales calculation code that can input from either a Beancount
    input file or a spreadsheet.

  - Limbo accounts: Start a document on handling limbo accounts, summarize all
    info from emails.

  - Complete text-statements to text for bean-report and ELI, complete with
    --date on those reports.

  - Export "net worth over time" project.

  (booking)
  - Change booking to always have lot-date and list trades automatically.
  - Report trades, all bookings should be findable after the fact using a link.
    This can be added without doing full booking.

  (query)
  - Implement implitict GROUP BY and BALANCES ... WHERE syntax
  - Implement output format options (esp. CSV for spreadsheets).

  (documentation)
  - Slide: 4 methods: bean-web, bean-report, bean-query, write script + plugin




** Establish Display Precision

  - Make setting the precision from bean-example easier (provide a method to
    create that format and update without conversion on the DisplayContext
    itself).

  - In the DisplayContext, implement caching of the formatters created to
    increase speed, especially for printing a single entry repeatedly.

  - Implement reserved number of digits.

  - Add docstrings to DisplayContext.

  - Make the query_render routines use a DisplayContext object to compute their alignment.

  - In the EntryPrinter(), figure out the maximum width of accounts and set it up.
  - Add a "target num columns" instead of a "min_width_account" to the
    EntryPrinter and figure out the min_width_account automatically from it,
    depending on whether we've got render_weights on or not. Use hte longest
    possible number of integral digits required from the DisplayContext in
    order to make this tight.

  - Add an option for the DisplayContext to issue a warning if numbers are
    rendered through it that lose some precision.

  - Add "display_precision" input file option whereby the user can set the
    precision to be used by each currency.


** Misc

<<<<<<< HEAD
  - bean-doctor context does not render all digits... it should render all the
    numbers as represented in memory. Don't round those numbers.

  - Add a --auto option to bean-check that automatically inserts a
    beancount.ops.auto_accounts directive and more.

  - beancount.parser.parsedoc_noerrors() has been implemented; now convert all
    the tests to the simplified version.
=======
  - In the parser or in the validation, check that the price currency matches
    that of the cost currency, if both are specified!

       2011-01-25 * "Transfer of Assets, 3467.90 USD"
           * Assets:Investments:RothIRA:Vanguard:VTIVX  250.752 VTIVX {18.35 USD} @ 13.83 CAD
           * Assets:Investments:RothIRA:DodgeCox:DODGX  -30.892 DODGX {148.93 USD} @ 112.26 USD

>>>>>>> b58e942c

  - Add a special PYTHONPATH for ledgerhub binaries, to override Beancount to
    its custom version.

  - The 'balances' report should also support a WHERE clause as a nice
    shorthand. I would use that all the time myself if I could.

  - Add a query_env function to output the root type of an account, e.g. 'Assets'.

  - Replace the portfolio script by a bean-query command that will use metadata
    on the commodities (!). This will simplify things a lot and be more
    flexible. These are really just aggregations of a different kind.

  - Create a function to identify whether a Position/Inventory is cash... use
    this to reproduce/replace the 'cash' report. Use the same rule from
    bean-report.


  - Complete converting price fetching script to use meta-data only and remove
    blais.prices. Also convert the example to declare commodities and the price
    fetching script should just work.



  - Fix the closing criterion for empty accounts.

      "I used to have it so that accounts closed before the beginning of the exercise
      (in the reports) would not appear. Accounts closed at the end of the period but
      with some activity within the period would appear (so you can click on them and
      see their journal). Opened accounts with a zero balance would, too. Closed
      before begin + no activity = no show."

        2000-01-10 open Assets:Continuing
        2000-01-10 open Assets:Empty
        2000-01-10 open Assets:Terminated

        2000-01-10 open Equity:Whatever

        2014-03-10 *
          Assets:Continuing       110 USD
          Assets:Terminated       120 USD
          Assets:Empty            130 USD
          Equity:Whatever

        2014-03-30 *
          Assets:Terminated      -120 USD
          Assets:Empty           -130 USD
          Equity:Whatever

        2014-05-15 close Assets:Terminated

        2015-01-10 *
          Assets:Continuing       110 USD
          Equity:Whatever


  - Review all the code that is an effective switch/case on directive types and
    add checks for unknown directives. Make sure Commodity is being handled
    correctly. Grep for isinstance. Add else clause everywhere none was, e.g.
    https://bitbucket.org/blais/beancount/src/0e3be569f32a80411df8396d42d5e5ac3487a68f/src/python/beancount/core/realization.py?at=default#cl-292


  - Make prices required to always be positive, including with @@, and err on
    negative amounts for prices. This will match Ledger semantics and will
    remove one degree of freedom that wasn't necessary.

  - Add the capability to issue warnings when the price database is queried for
    a specific date but the price point is too distant from the requested date.

      "One thing I want to do soon is to issue warnings when the price database is
      looked up and the price point is too far from the requested date, so that the
      user could go fill in the missing prices. I'd probably issue price entries with
      the approximated price (approximated with a distant date) and then feed that
      into another script that would fetch prices for those directives."

  - (easy) Don't render postings in the HTML interface by default. The detail
    can be made available via bean-query now, and users can click on /context
    link in order to get the full transaction detail. Journals should be
    summaries. Add an optional argument to turn it on/off, but it should be off
    by default.

  - (easy) Make b.w.web also 'app.options_map' instead of 'app.options'.

  - (easy) Make _all_ plugins accept a configuration parameter, unconditionally. The
    interface should be this regular.

  - Don't install all the _test.py files, make sure they're not installed, + add
    a lint check that ensures the non-test files are never importing any of othe
    test files.

  (web)
  - Make the web interface not render postings anymore by default.
  - Rename /context to /entry

  - USEFUL. Issue warnings if the price date is too far from the requested
    market value date. This will help with returns, a lot. You should likely do
    this in the price_map object, in the lookup function, maybe, so that all
    modules benefit from the feature. You could ideally provide a date and a
    tolerancen, and somehow issue warnings automatically.

  - Fix FIXME in beancount.projects.returns, from DClemente issues.

  - In balance/aggregate reports, render the balances for parent accounts too.

  - Make bean-web and bean-query use the DisplayContext object in order to
    render all their numbers. Users are noticing, this is annoying.


** Documentation / Ongoing

  - Write out the taxes section, you have all the details, no need to wait

  - Update the example file in order to include support for the commodities.

  - Make a single doc / single about the four tools that can be used to get
    information out of Beancount and make their sections short and link to a
    dedicated doc for each. The four-out structure of this document should be clear.


  - Document vesting as I do it.
  - Start a doc on limbo accounts, including the email thread with mharris & redstreet0.
  - Document options (from the email).


  - Write a note about making releases (and the lack thereof).

  - Write a script to automatically convert and upload the docs for the shell
    functions and what-not into a Google Docs that we can open with a web
    browser. Write a script to spit it out in a nice format and upload.

  - Document the @@ and {{}} syntaxes (see Matthew Harris email), especially as
    they replace to price.

  - As an aside, I see that the grammar supports @@ and {{}} syntaxes, but they
    don't appear to be documented in the language manual.

      Oh I hadn't noticed... I will document those, thank you for reporting this
      oversight.

  - In the comparison doc: describe how Beancount has asset types

  - Comparison w/ Ledger doc: "balance sheet and closing of year"

  - A nice new Health Care section is nearly complete... complete it with DEDUC
    and COPAY legs explanation. Write an accompanying plugin to insert the
    deductible tracking and what-not.

  - Write document on converting between implementations

  - Complete "How Inventories Work?"
  - Complete intro document on double-entry bookkeepingk."
  - Complete Design Doc

  - Change documentation script to try to download to ODT format and then batch
    format to ebook

  - You should have a dedicated section of your document that explains how market
    values are reported, that is, via the unrealized gains plugin. Also provide a
    market() function, to value holdings.

  - Finally bake a PDF of all GDocs documentation and add a link to it. Should
    be mobile-friendly.




  - Add README for example files
  - Implement example for documents
  - Implement example for import
  - Implement example for dashboard
  - Implement example for prices

  - Merge "Getting Started with Beancount" & "Tutorial & Example" into a single
    document. See comments from:
    https://docs.google.com/document/d/1w5wWVFuPe6H2Aeex8iqCL8YfAO6xNZgzmrnRNlvxJec/

  - Merge "A Comparison of Beancount, Ledger & HLedger" & "Beancount History &
    Credits" documents into one. See comments from:
    https://docs.google.com/document/d/1w5wWVFuPe6H2Aeex8iqCL8YfAO6xNZgzmrnRNlvxJec/

  - Move the "spreadsheet / mint / quicken / quickbooks / gnucash / sql"
    comparison bit out of the "Motivation" document into the "Comparison" document.
    See comments from:
    https://docs.google.com/document/d/1w5wWVFuPe6H2Aeex8iqCL8YfAO6xNZgzmrnRNlvxJec/

  - Make the four extraction methods clear, create a "part" for the four docs.




** Streamline Commands

  - I plan to remove bean-example and move that into a bean-doctor subcommand.

  - bean-sql is a bit of an experiment, I'm not sure we need it, but I want to
    keep the functionality.

  - Maybe bean-bake could be folded into bean-web.



* Commodities

  - Because of the way we currently deal with stock splits, allow a list of
    commodity names on the commodity directive, so you can do this:

      1998-01-01 commodity CRA,CRA1
        name: "Celera Corporation"
        asset-class: "Stock"
        ticker: "CRA"
        quote: USD



* Query Language
http://furius.ca/beancount/doc/proposal-query

  - Render to CSV as soon as possible, this makes it possible to export.

  - Add dot-syntax to be able to run inequalities against the balance, e.g.
    balance.number < 1000 USD, or parse amounts, units(balance) < 1000 USD.
    Some users have inferred that this would work, so it's probably intuitive
    to others too.

  - Create tests for all the realistic test cases
    Use cases:

     # FIXME: About balance reports, what is the recommended way to remove empty
     # balances? e.g. on a balance sheet when using the CLEAR option.

     # holdings --by currency:
     #   SELECT currency, sum(change)
     #   GROUP BY currency

     # holdings --by account
     #   SELECT account, sum(change)
     #   GROUP BY account

     # networth,equity:
     #   SELECT convert(sum(change), 'USD')
     #   SELECT convert(sum(change), 'CAD')

     # prices:
     #   SELECT date, currency, cost
     #   WHERE type = 'Price'

     # all_prices:
     #   PRINT
     #   WHERE type = 'Price'

     # check,validate:
     #   CHECK

     # errors:
     #   ERRORS

     # current_events,latest_events:
     #   SELECT date, location, narration
     #   WHERE type = 'Event'

     # events:
     #   SELECT location, narration
     #   WHERE type = 'Event'

     # activity,updated:
     #   SELECT account, LATEST(date)

     # stats-types:
     #   SELECT DISTINCT COUNT(type)
     #   SELECT COUNT(DISTINCT type) -- unsure

     # stats-directives:
     #   SELECT COUNT(id)

     # stats-entries:
     #   SELECT COUNT(id) WHERE type = 'Transaction'

     # stats-postings:
     #   SELECT COUNT(*)

     # SELECT
     #   root_account, AVG(balance)
     # FROM (
     #   SELECT
     #     MAXDEPTH(account, 2) as root_account
     #     MONTH(date) as month,
     #     SUM(change) as balance
     #   WHERE date > 2014-01-01
     #   GROUP BY root_account, month
     # )
     # GROUP BY root_account


     # Look at 401k
     # select account, sum(units(change)) where account ~ '2014.*401k' group by 1 order by 1;


     # FIXME: from mailing-list:
     # SELECT account, payee, sum(change)
     # WHERE account ~ "Payable" OR account ~ "Receivable" GROUP BY 1, 2;


     # FIXME: To render holdings at "average cost", e.g. when aggregating by account,
     # you could provide an "AVERAGE(Inventory)" function that merges an inventory's
     # lots in the same way that the holdings merge right now. THIS is how to replace
     # and remove all holdings support.



  - Use the display_context in the BQL rendering routines instead of using the
    display precision mode in the displayed numbers only.


  - This should fail (it doesn't):

       SELECT DISTINCT account  GROUP BY account, account_sortkey(account) ORDER BY 2;

    I think you need to apply the ORDER-BY separately, and be able to ORDER-BY
    aggregate values.


  - The OPEN ON and CLOSE ON syntaxes get on my nerves. I need something
    simpler, maybe even something simpler for "just this year". Maybe an
    auto-open at the first transaction that occurs after filtering, something
    like this:

       FROM  year = 2014  CLAMPED

    where CLAMPED means (open + close + clear) operations.


  - Add tests for all environment functions

  - Optional: Support a 'batch mode' format to process multiple statements at
    once, reading the input files only once (needs support for redirection of
    output to files).

  - Write a documentation for the query language.


  - In docs: explain four ways to "get data out": bean-web, bean-report,
    bean-query, write script.


  - Create a setvar for style (boxed, spaced, etc.)


  - Rename 'change' column to 'position', and support dotted attribute name
    syntax. It should map onto the Python syntax one-to-one.


  - Compute the special 'balance' row and produce journals with it.


  - Cache .format methods in renderers, they may be caching the formatting
    themselves. Time the difference, see if it matters, look at CPython
    implementation to find out.

  - The current number formatting code truncates numbers longer than the mode
    and should be rounding it. Make it round.

  - Another problem is that although the mode of the precision could be
    selected to be 2, if other currencies have a higher maximum, numbers with
    greater precision than that will render to more digits. This is not nice.

  - The insertion of unrealized value in this test query is the reason we have
    14 digits of precision; this is not right, the unrealized entries should be
    generated with less precision, should be quantized to the mode of the
    precisions in the input file itself:

       select account, sum(units(change)) from close on 2015-01-01   where account ~ 'ameritra'   group by 1 order by 1;


    Time to write test for this, for the mode rounding.


  - Convert the amount renderer to use the display-context.


  - Render with custom routine, not beancount.reports.table

    * Find a way to pipe into treeify
    * Deal with rendering on multiple lines, e.g., for inventories with multiple positions


  - Implement set variables for format and verbosity and display precision and what-not



  - Support matching on other than Transactions instances.

  - You could apply an early limit only if sorting is not requested, stopping
    after the limit number of rows.

  - Implement and support the ResultSetEnvironment for nested select quereis.
    (Actually allow evaluating the SQL against generic rows of datasets.)

  - New columns and functions:
    * Add date() function to create dates from a dateutil string
    * Support simple mathematical operations, +, - , /.
    * Implement set operations, "in" for sets
    * Implement globbing matches




  - Flatten should parse closer to distinct keyword, as in SELECT FLATTEN ...

  - Maybe add format keyword followed by the desired format instead of a set var
    (or add both)

  - Redirecting output should be done with > at the end of a statement

  - "types ..." : print the inferred types of a statement, the targets, or maybe
    that's just part of EXPLAIN? DESCRIBE? Describe prints all the columns and
    functions in each environments? Or is it HELP?

  - BALANCES should use and translate operating currencies to their own column,
    and it should just work automatically. It should pull the list of operating
    currencies and generate an appropriate list of SELECT targets.

  - Create an "AROUND(date, [numdays])" function that matches dates some number
    of days before or after. We should be able to use this to view transactions
    occurring near another transaction.

  - This causes an ugly error message:
    beancount> print from has_account ~ 'Rent';

  - That's weird, why didn't those get merged together, investigate:

     beancount> select cost_currency, sum(cost(change)) where account ~
     'assets.*inv' group by 1 ;
     ,-----+-----------------------------------.
     +-----+-----------------------------------+
     | CAD | XXXXX.XXXXXXX0000000000000000 CAD |
     |     | XXXXX.XXXXXXX0000000000000000 CAD |
     | USD |                                   |
     `-----+-----------------------------------'

    This is probably due to lot-dates not being rendered.

  - You need to support "COUNT(*)", it's too common. r.Count(r.Wildcard()).

  - The shell should have a method for rendering the context before and after a
    particular transcation, and that transaction as well, in the middle. This
    should replace the "bean-doctor context" command.

  - As a special feature, add an option to support automatic aggregations,
    either implicitly with a set-var, or with the inclusion and support of
    "GROUP BY *", or maybe "GROUP BY NATURAL" which is less misleading than
    "GROUP BY *". Or perhaps just "GROUP" with the "BY ..." bit being optional.
    I like that.

    Although MySQL treats it differently: "If you use a group function in a
    statement containing no GROUP BY clause, it is equivalent to grouping on all
    rows. For more information, see Section 12.17.3, “MySQL Handling of GROUP
    BY”."



  - For the precision, create some sort of context object that will provide
    the precision to render any number by, indexed by commodity. This should be
    accumulated during rendering and then used for rendering.

  - Provide an option to split apart the commodity and the cost commodity
    into their own columns. This generic object should be working for text, and
    then could be simply reused by the CSV routines.

  - Add EXPLODE keyword to parser in order to allow the breaking out of the
    various columns of an Inventory or Position. This design is a good balance of
    being explicit and succint at the same time. The term 'explode' explains well
    what is meant to happen.

       SELECT account, EXPLODE sum(change) ...

    will result in columns:

        account, change_number, change_currency, change_cost_number, change_cost_currency, change_lot_date, change_lot_label



  - Idea: support entry.<field> in the targets and where clauses. This would
    remove the need to have duplicated columns, would make the language simpler
    and more intuitive.


  - Idea: Another output data format for the reports/query language could be
    parseable Python format.



  - (query syntax) It *would* make sense to use full SQL for this, even if the
    aggregation method is an inventory.

      targets: units, cost, market, lots
      data-source: balances, journal, holdings
      restricts: ... all the conditions that match transactions, with = ...
      aggregations: by currency, by day, by month, by account (regexp), etc.
      other: filter display, pivot table (for by-month reports), max depth

    You would render these as a table.

  - Implement a "reload" command to avoid having to leave the shell after the
    file changes. Maybe we should even have an "autoreload" feature that just
    kicks in before a query, like the web interface.


  - Move bean-example to being just a doctor subcommand; we really don't need to
    make that a first-class thing.

  - Support constants for flags, e.g. flags.conversion is equivalent to 'C'.
    Add those to our existing unit tests.

  - Create test cases for all query_env, including evaluation. The list of tests
    is currently not exhaustive.


  - Operating currencies getting pulled out are necessary... maybe do this in
    the translation?

  - Support COUNT(), and COUNT(*), for this question on the ledger-cli list:
    https://groups.google.com/d/msg/ledger-cli/4d9ZYVLnCGQ/ZyAqwZE-TBoJ
    Try to reproduce this specific use case.


* Standalone Tools

  - Build an 'statement' tool that will render a treeified balance sheet in two
    columns! Limit it to use the beginning of a line, and hard-code to use the
    five known categories (optionally changeable). It's okay if the tool is a
    bit more limited than treeify. It should optionally do the treeification.
    It should also optionally sort the account names (or not).

    * Add a --title option to render at the top.

    (A two-column tool to convert one column into two columns (for text mode
    balance sheet and income statement). The equivalent UNIX tool does not
    exist. Select columns by regexp on prefix.

  - Build a simple 'colrneg' tool that just highlights numbers as green or red
    depending on if positive or negative.

  - 'csv-pivot': build this: a script that can accept a CSV file and render a
    CSV pivot table from it. The reason we need support is in order to carry out
    operations on columns of inventories. Maybe we should impleemnted some sort
    of swiss-knife tool that is able to parse inventories from columns and
    perform various operations on them, aggregations, etc. using Beancount's
    Inventory() class. This could be a powerful tool! Make it possible to parse
    and create Inventory objects from cells.

  - Perhaps should build a version of treeify for internal usage that works on
    HTML columns, off of HTML text. Or BETTER: just a stateful tool that can
    transform an account's name to indent it properly every time you feed it the
    full account name! This could be used by the routine that want to render
    columns as tree. Maybe 'treeify' should use that as well. That would make a
    lot of sense.


* Deal with Rounding
http://furius.ca/beancount/doc/propostal-rounding

  - Check Vanguard rounding... do they maintain a higher precision internally?

  - Implement experimental precision check suggested by Nathan Grigg
  - Implement Equity:Rounding accumulation suggested by Nathan Grigg

  - Remove b.c.amount.DISPLAY_QUANTIZE if possible.

  - Make (SMALL_EPSILON) balance tolerance user-configurable before release.

  - Infer precision from numbers like this:

      >>> d = Decimal('1.2300')
      >>> getcontext().power(10, -(len(str(d).split('.')[-1])+1)) * 5
      Decimal('0.00005')

  - Maybe provide a way to make thhis tolerance settable by commodity.
    (See thread w/ Nathan on the mailing-list)

  - Doc: https://groups.google.com/d/msg/ledger-cli/m-TgILbfrwA/YjkmOM3LHXIJ

  Alright, so here's what I propose:

  - I could add an option for the user to insert the name of a rounding account.
  - This option would be empty by default, and the current behaviour would not
    change.
  - However, if you set an account for it, all transactions with an inexact
    balance will receive the balance amount (and perhaps have a new leg inserted
    on them automatically).

  Would that be a reasonable compromise? With no account, you get 0.005 looseness
  (or whatever this becomes if inference is implemented). With an account, you get
  precise balances throughout, but no manual input is required.

  - Complete and merge sampled_quantization


* Inventory Booking Proposal
http://furius.ca/beancount/doc/proposal-inventory

  - Make a temporary hack to disable strict checks on a per-account basis. This
    will keep us going against average cost until the full inventory proposal
    is implemented.


      "The inventory booking proposal for average booking won't be implemented in
      the next few weeks... I'm tempted to think that maybe I should provide a way
      to disable the strict balance checks in the interim. This way we could enter
      the transactions without matching lots strictly... at least all the data
      would be present and the balance checks would work.  Would people think it's
      a good idea?  I would do this by extending the default value for the type of
      booking is intended to take place (as in the inventory proposal) and add a
      new value for it, i.e,. in addition to STRICT, FIFO, LIFO, AVERAGE,
      AVERAGE_ONLY, I would add NONE. I would use the proposed syntax extension for
      the Open directive, e.g.

      2014-08-84 open Assets:US:Vanguard:VIIPX    VIIPX    "NONE"

      This also means that you could setup all your accounts to remove all inventory
      booking, which results in a booking method similar to Ledger (no checks and no
      errors), by setting the default value for it, like this:

        option "booking_method" "NONE"

      This could appeal to those who would like less checks, like Ledger, or who are
      converting their Ledger ledgers to Beancount.

      Down the road, the inventory booking would use that and implement all methods,
      but for now, only the balance check would consult that value and disable the
      check if the default booking method is "NONE". I think I could easily hack that
      in in a few hours."



  - Implement the proposal


  - (design) New inventory booking:
    1. for each posting, classify by currency
    2. for each posting at cost, classify whether position augmentation or reduction
    3. For position reductions, match against inventory
    4. Within currency groups, process interpolation, including those in
       position augmentations

    It should be possible to do something like this for cost basis adjustments:
       Assets:Account         -10 MSFT {34 USD}
       Assets:Account          10 MSFT {USD}
       Income:PnL             400 USD

    (See doc on Smarter Elision for a better version of this)



  - Separate inventory booking to be implemented in a plugin. It should do
    three things:

    * Find matching lots and raise errors when not found

    * replace all partially specified lots to their fully specified versions
      (they matched lots). For augmenting lots, this means insert the date. For
      lot reductions, it means, find the matching lot and use that instead of
      the partially specified one.

    * Insert links on matching lots, so that trades can be identified a
      posteriori.

    This means, move beancount.ops.validation.validate_inventory_booking() to
    its own file and make it do the three steps above.



  (avg cost idea)

  - Docs for inventory booking: Add {* 634.23 USD} idea for average cost
    booking: there should be an optional amount, and the star just means "before
    and after". Add this to B docs.

  - PROBLEM: You need be able to provide the cost with both and addition and a
    reduction, e.g.
       -2 GOOG {* 650 USD} ;; Should be possible even if current avg cost if 600 USD
        2 GOOG {* 650 USD} ;; Means "add at this cost and then convert to avg
    cost"

    This is nice! The "*" now always means "after applying this operation,
    convert to avg cost.".



  - You should add tests to ensure that an Inventory() can never have positions
    created with a cost of the same cost_currency as the currency. This should
    be enforced in the Position object itself.

  - After it's done, merge back branch 'sanscost', and we should be able to
    make this work using the total cost value on the lots.



  - Implement a report of Trades booked in the list of filtered transactions!
    Trades should be automatically identified by the booking process, with
    its own namespace of links. Then allow producing suitable reports for trades.

  - (reports) Bring back the trades report into the mainline version, using
    inventory reductions.

  - (reports) We really do need to report on position reduction as TRADES. This
    is an important report to generate! This should be done separately from the
    improved inventory booking method.

    This report needs to include the long-term vs. short-term nature of those
    trades! The right way to do this is to run a separate plug-in that will
    add appropriate #long-term and #short-term tags or meta-data to those
    transactions, based on their booking dates..



  - Add the acquisition date to each lot, so that short/long-term can be
    calculated for the lot. The goal is to enable the automatic calculation and
    reporting of long vs. short capital gains.


* Removing Holdings

  - I think there's a way to simplify holdings: you can probably remove the
    "Holding" type and replace that with a Posting, which really, is much like a
    Holding, it has an account and a position, and a price.... That would
    normalize Holding quite a bit, even if it means we end up adding a few
    unused slots to Posting. I'm happy to do that! Simplify simplify simplify...
    always.

  - Along with the new inventory, you can make Holding -> Position. This makes
    a lot of sense actually. Do do this!

  (work on holdings)
  - Support output format "beancount" for holdings, use a single file instead of
    a holdings I/O file (merge holdings.csv + prices.beancount -> holdings.beancount)
    This would be much nicer.

  - Check holdings I/O by saving and reloading a list of holdings created from
    a set of entries (with sales, just to make sure).

  - In add_unrealized_gains(), convert to use our holdings aggregator.

  - Build a new category to portfolio to identify accountings holding
    "Uninvested Cash", which should be cash available to invest now.


* Sign Normalization

    - Allow sign normalization:

    * Add an option to the parser to allow signs to be entered with the "all
      positive" convention, and actually invert the signs right at the output
      of the parser.  Balance errors should be enhanced to emphasize which of
      the postings should be increased or decreased, based on the sign of the
      balance error and the type of each account.

    * For display, in the shell, provide a SIGN(account) function that allows
      the user to multiply the inventory by, or a NORM(inventory, account)
      function that would do that itself on the inventory.

    This whole thing should be a minor version. This would be a valuable feature
    IMO, allowing users to choose their favorite convention would be a plus.

  - Do support rendering options to invert the amounts of the minus accounts.
    This is an important feature.


* Transfer Accounts

  - Transfer accounts should be a priority. You need to be able to support a
    single transaction that gets amortized over time.



* Trading Accounts & Conversions

  - Write a document to explain how conversion entries work.

  - Idea for a plugin: Create a new plugin that automatically inserts legs for
    the "Trading Accounts" methods described here:
    http://wiki.gnucash.org/wiki/Trading_Accounts
    http://www.mscs.dal.ca/~selinger/accounting/tutorial.html
    http://www.mscs.dal.ca/~selinger/accounting/gnucash.html
    This should be implementable via a plugin.
    The resulting Conversions entry should be empty...

  - Make conversions report sum up to zero by adding a similar conversions
    entry as for the balance sheet.


* Performance

  - (validation/performance) Optimize the performance of validations and bring
    all the HARDCORE_VALIDATIONS in by default.

  - Maybe the builder should have a 'filename' state that only gets changed here
    and there instead of getting that fileloc argument passed in every time on
    every rule. Maybe we just always get the fileloc from the parser.c as in
    NUMBER. I think it might make the parser more efficient too... try it out,
    do timings, see how much it improves parsing performance.

  - See if you replace BUILD()'s PyObject_CallMethod to this how much faster it
    gets: "Note that if you only pass PyObject * args, PyObject_CallMethodObjArgs() is a
    faster alternative."
    https://docs.python.org/3/c-api/object.html


  - (performance) Profile the web pages, if account_link() is high, provide an
    explicit cache for each unique view. (We had to remove this when we
    simplified the function using build_url for adding tests.)

  - (performance) Implement the stable hashing function in C and reinstall the
    validate_hash test.

  - (performance) Implement inventories in C and reinstall the
    validate_check_balances test.

  - (performance) Don't pass in the FILE_LINE_ARGS on function calls, these
    should be part of the context of the parser, should be gettable only on
    demand.

  - Can I use Py_RETURN_NONE in order to incref and assign, in the lexer,
    instead of doing it in two steps?

  - Optimize the main update() routine that is called in display_context.





* Dashboard

  - Create new project doc: Computing portfolio returns using Beancount

  - Bring in all the generic functions from experiments/returns/returns.py into
    core beancount. Bring in returns as a plugin.

  (portfolio)
  - Move portfolio code our of experiments

  - Move 'portfolio' and other experiments to be its own library, under the
    main source tree, validated and all.

  - In holdings: create the concept of a "composition" which can be associated
    to any holding, based on the (account, currency, cost-currency), and which
    is a vector of proportions to be normalized and associated to the holding.
    You should then be able to compute the sum total of all compositions. This
    should be a generalized concept, with the following applications:

    * Liquidity (how easy is it to get money out of this account?)
    * Taxability (pre-tax, roth, after-tax, usually 0 or 100%)
    * Sector, industry exposures
    * Currency exposure
    * ...



* Plugins

  - Create a plugin that allows you to replace the date with some of the
    metadata fields, e.g. to create alternative date histories.

      "Note that if you _really_ badly wanted alternative history, you could you could
      easily enter alternative dates as metadata (Beancount will recognize and parse
      a datetime.date type as a value for metadata) and you coudl write _very_ simple
      plugin that converts all the transactions to use the alternative date where
      present in the metadata (or otherwise leave the date as is). You could even
      define yourself multiple different sets of alternative dates by using different
      metadata fields... you can go crazy if you like and create multiple versions of
      history that way. But that would be segregated to a plugin so I'm comfortable
      with it, do whatever you like in plugins, they're perfect for experimentation."

  - Create a verification plugin that verifies that the balance of an account
    does not go under some negative threshold below/above zero. This way you
    could check that account balances are of the expected size. (The plugin
    should accept transient negative balances within the day though, as those
    are order-dependent.)

  - Create a verification plugin that checks that there is a single currency in
    use per account. Check Open directives, also check actual usage.

  - Create a verification plugin that checks that all uses commodities have a
    corresponding commodity declaration. For those who like it airtight.

  - Put all verification plugins, including nounused and noduplicates under
    beancount.plugins.constraints.*.


  - Would it make sense for every plugin to provide a validation function? We
    could then move all the validation routines in their plugin file. I very
    much like this idea: it creates more isolation for routines and less
    dependencies. Open/Close, Balance checks, do seem to be able to fit in this
    category. Those functions should return only a single list of errors, no
    entries, and the calling function should perform a simple hash check to
    ensure that the mutable portion of the entries hasn't been modified by the
    user-provided validation functions.
    'beancount.ops.documents' could benefit from this split.

  - Idea for an additional check: a plugin that computes the weight using the "@
    price" value on a posting held-at-cost, checked against the rest of postings
    minus income (gains) accounts.

  - Idea: a plugin that autopads all initial balance assertions! Do it for
    demos, will be very useful for making demos easier, not having to be so
    strict.

  - Deal with wash sales... complete doc, call MSSB to figure out if/how they
    adjust the cost basis of a future stock vesting event.

  - Idea: Write two plugins...

    * One that check that all the postings with a particular flag on them
      balance to zero.

    * One that forks out all postings with a particular flag to a separate
      transaction.

    This is from an email thread with redstreet0 in Jan 2015:

    I said: "

       - Define yourself a special account under a common base, e.g. Equity:Extra:*
         for all those special accounts.
       - Write a plugin that will ensure that for all transactions that include at
         least one posting on an Equity:Extra account, the sum of all the weights of
         these postings is zero.
       - If you want to automatically fill in missing postings these accounts, you can
         also do that from a plugin.
       - Your plugin should be configurable with the root account you want to make
         special in that way, in this case "Equity:Extra". See other plugins for how
         to pass in a configuration.
       - You can optionally filter out all those Equity:Extra:* postings in the
         reports using the FROM syntax. Otherwise the detail of the Equity:Extra
         accounts in the balance sheet will be pretty harmless anyhow, but you could
         remove it.

       Note that instead of identifying these special postings using a known root
       account, you could instead trigger that capability by using posting flags.

       (Also, note that if all you care about is the balanced virtual accounts, that's
       entirely equivalent to a second transaction on the same date. I could be
       convinced to add that in, a special state for a subset of postings, as a
       "shadow transaction" whereby the parser splits the single transaction into two
       separate ones, perhaps adding a tag to the shadow one so that you can filter
       them out at will. That could be implemented as a plugin, BTW, separating
       postings that have a particular flag on them.)

    ". This could be used to simulate balanced virtual postings.


* Basic Directives as Plugins

  I recently teased out that many of the basic functions can be implemented as
  individual stages of transformations on the list of directives. This started
  out as a way to add plugins by adding a custom transformation stage, but now
  I see that if I can make the parser able to consume generic syntax that might
  allow extensions, and to allow these plugins to specify new directive types
  for extensions, I might be able to shove a *lot* of the existing
  functionality into nice isolated plugin modules. Even functionality as basic
  as Balance checks.  I'm not going to to do this in the first release, but I
  want to set the stage for it.


* Fix Unrealized Gains

  - IMPORTANT: Unrealized gains for opened periods should show only gains since
    the openings. In other words, unrealized gains should be realized
    marked-to-market at the time of open.

  - Unrealized gain when rendering for closed years does not appear.
    Perhaps we should insert the unrealized gains during close operation.

    Idea: close realized gains along with close(), so that they don't show up for
    the latest year.

  - Unrealized gains should be modified so that they replace the book value of
    the positions that they adjust, and can be applied at multiple dates. Then,
    the realization should automatically occur both at the beginning and end of
    reporting periods.



* Inter-Account Booking
http://furius.ca/beancount/doc/proposal-inter

  - Idea: option to search a lot from any account, not just the current account,
    and cause an automatic lot transfer. Must match shares in the current
    account, but the lot with the corresponding cost could come from any
    account.

  - Create new proposal doc: Inter account transfer


* Better Errors & Errors as Directives

  - Enhance error reporting! Make all errors possibly hold on to a list of
    entries, not just one. Many, many errors will benefit from this.



  - The creation of exceptions should be made easier: each error class should
    inherit from a base class that is able to accept an optional list of
    entries, that would automatically render the fileloc of each of those
    entries, and that would use the fileloc of the first entry in order to
    render the location of the error. If no entries are specified, an OPTIONAL
    fileloc= parameter should be provided to specify where the error occurs.
    This will make creating errors a lot easier and nicer.

    As part of this, we should also somehow produce a list of all possible
    errors with a lavish description.



  - (architecture) Seriously consider merging entries and errors; errors are
    just a special type of entry, and they have dates, and they get rendered in
    journals. This could make a lot of sense.

  - Interesting idea: Maybe instead of returning errors, "errors" could simply
    become "Error" directives and be inserted into the flow, and picked up by
    the various rendering routines in different ways?!?  I love this. One less
    thing to return. Hmmm ponder it seriously.


  - Refine 'source' attribute on all directives: For .source, instead of '<...>'
    for the filename, we should use a scheme:..., like file://..., and
    plugin:beancount.... . This makes a lot more sense. The lineno still needs
    to be separate, we need that for sorting and prefer not to have it part of
    the string.


* Pertaining to Old Reports


* Include Directive

  - Support an include directive that is a URL, in order to fetch lists of
    prices updated remotely, or via crontab. This way the dashboard does not
    have to include code that fetches prices.


* Payees & Subaccounts

  - Idea: Allow sub-account names to include a special character, e.g., '#',
    (only one) that would indicate to the reporting facilities that, by default,
    the aggregation should be reported to the parent account. A "detail" or
    "verbose" switch could be used to trigger the detailing of subaccounts. For
    example,

       Expenses:Health:Medical:#Claims
       Expenses:Health:Medical:#PatientSavings
       Expenses:Health:Medical:#ClaimsPayments

    would be reported as

      Expenses:Health:Medical

    by default, but with the detailed switch, would be reported as

       Expenses:Health:Medical:Claims
       Expenses:Health:Medical:PatientSavings
       Expenses:Health:Medical:ClaimsPayments

    This could be used for various subaccounts actually. It's a nice way to
    guide reporting that does not complexify the semantics.


  - Idea: in the query language, provide a special Account:Payee field, in
    order to play with the notion of payee-as-subacccount often discussed.

    could also provide a clean_payee() function, that would attempt to clean
    the ugly payee names!



* Project: Auto-transfer Inference

  - IDEA: Using inference and a reasonable buffer amount, can I automatically
    figure out how much extra cash from checking can safely be transferred out
    for investing? i.e. sum up upcoming expenses (rent + cc) and expected
    salary payments, and calculate it automatically. Not obvious, but why not?



* Project: List Unverified Postings

  - Idea! Allow the selection or reporting of all the postings since their
    balance check in each account. These postings can be called "unverified"
    and it should be possible to report just those. Maybe we can restrict
    further to the list of those without a '*' flag, or maybe just those with a
    '!' flag. "Show me all that's unverified right now."


* Invariants

  - options['commodities'] is currently where the list of all commodities seen
    from the parser lives. The beancount.core.getters.get_commodities_map()
    routine uses this to automatically generate a full list of directives. An
    alternative would be to implement a plugin that enforces the generate of
    these post-parsing so that they are always guaranteed to live within the
    flow of entries. This would allow us to keep all the data in that list of
    entries and to avoid depending on the options to store that output.

    This should probably be combined with a similar step that similarly
    enforces all unopened accounts to have an Open directive as well.


* Current / Misc / To Be Classified

  (This is a grab bag of ideas. When I have a new idea coming to me, I don't
  have time to think about where to put it, I just come here and jot it down.
  Every couple of months I clean this mess up and put it in the sections below.
  Please excuse the mess. Of course, I'll clean it up before every release.)


  - Make booking the cost on the same currency as the instrument impossible:

       <account>      1212.023 USD {100.00 USD}

    Ditto w/ the price. This should only be done after allowing zero cost.



  - Compute pre-tax and post-tax net worth reports, based on a "tax" account
    metadata field and some reasonable assumptions.



  - Implement an optional feature that disables the merging of inventory lots
    for all lots except lots without cost. I believe that this won't make any
    difference to the complexity of selecting reducing lots but I want to test
    it out on my real file before committing to the idea. Removing merging of
    lots-at-cost would make the merging logic simpler and easier to understand.

    But what about something like this? Do we want multiple lots here?

       2005-12-29 * "Dividend on NB550"
         Assets:CA:RRSP:NB550            1.340 NB550 {18.2348 CAD}
         Assets:CA:RRSP:NB550           28.646 NB550 {18.2348 CAD}
         Income:CA:RRSP:Dividends




  - WILL report. Create a new type of report that produces a readable document
    with the entire list of accounts and descriptions and account numbers pulled
    from metadata. This document should be attacheable to a will, to describe
    all the accounts, institutions' phone numbers, account numbers, in a way
    that makes it possible for someone executing a will to easily understand
    that full nature of the assets and how to reach the relevant institutions to
    liquidate the assets.


  - Consider allowing a cost basis of zero. (See "Modelling stock options with
    Ledger" thread on ledger-cli).



  - Move the check for zero units ("Amount is zero" from the parser) to a
    plugin, and make this selectively removable.





  - Write the multi-year report and share on the list at
    https://groups.google.com/d/msg/ledger-cli/XNIK853ExNc/CWxSPa-5INMJ

  - Write a utility script that merges multiple reports with a leftmost column
    of account names into a single report with multiple columns.

       SELECT account, bal1, bal2 FROM
         (SELECT account, sum(cost(position)) as bal1
          FROM CLOSE ON 2014-01-01 CLEAR)
         JOIN
         (SELECT account, sum(cost(position)) as bal2
          FROM CLOSE ON 2015-01-01 CLEAR)
         ON account;


  - It would be useful to create a directive that checks that the balance
    of an account in a time interval is lesser or greater than some specific
    amount, e.g.

       Expenses:US:TY2014:SocSec      <= 7254 USD  ;; 6.2% of 117,000 USD
       Expenses:US:TY2015:SocSec      <= 7347 USD  ;; 6.2% of 118,500 USD


  - Implement a check that the sign of a @@ price is always the same as the
    number of units themselves.

  - Make it possible to assert the total cost basis of a particular commodity
    within an account (see Eric Weigle discussion on ledger-cli list).

  - When you will add cost basis to the balance assertions, make the padding
    directive also able to fill in with some cost basis. This would be useful
    for mharris (see discussion on Language Syntax document).

  - Implement a total balance assertion using the following syntax:

      YYYY-MM-DD balance
         account    amount
         account    amount
         account    amount
         account    amount

    The distinction is that it's on multiple lines. Maybe call it balance*.


  - Build library functions to dedent, parse and create single entries, and
    automatically reach up the stack frame into vars to replace. These should be
    used in the example generation scripts and should be as convenient as
    possible for a user to generate new data, because I get a feeling that
    we're going to do this a lot more in the future.



  - Create a plugin that automatically inserts a zero balance check right before
    a Close directive, for all currencies that appeared in that account.



  - Issue warnings when fetching prices with dates that are too far from the
    requested dates. We need to find a way to issue a global tolerance for this,
    that indicates to the user to fill in missing prices that are required to
    carry out particular reporting tasks.





  - Amount and Inventory and other basic classes: You could eventually support
    an implementation of __format__ which attempts to make sense of the
    different components, e.g., apply the format specifier to the number
    excluding the space required to render the currency.




  (query)
  - Journal rendering: add terminal colors (easy).




  - In bean-sql, render out the tags to their own table and create a 1:N join
    table for them. Also, flatten out lots and refer to unique lots so that
    trades can be easily identified by looking at all entries that relate to a
    particular lot.






  - (web) In the web interface, it would be nice to have a fancy overlay here,
    that automatically appears after parsing if there are errors and that
    automatically smoothly fades out.






  - (docs) Write a script to download and bake all my PDFs docs in a printable
    and mobile-friendly formats.
  - Eventually you want to clean up the locations of the example files. I think
    the basic.beancount and starterkit.beancount files aren't really that useful
    anymore, other than for automated testing.
    examples/tutorial/example.beancount should move away from the tutorial files.

  - (docs) I'd like the documentation links to open in "View" mode by default,
    YET still allowing the user to switch to "Suggestion" mode if they want to.




  - (docs) I'd like the documentation links to open in "View" mode by default,
    YET still allowing the user to switch to "Suggestion" mode if they want to.




  - balances report: support rendering the values not-at-cost for HTML reports too.



  (open directives)
  - An invariant that we would love to have is to ensure that after parsing, all
    accounts that are used in a list of entries should have a corresponding Open
    directive for them. This would mean a variant of the validation routine that
    automatically inserts missing directives. At the moment, when an Open
    directive is missing, processing code that assumes they are always present
    might fail. We cannot insert the missing directives in the validation code
    simply because validation code is not allowed to modify the list of
    entries. We could insert a "fixup" step after validation, that does these
    kinds of automatic recoveries. Ponder this for a while.

  - Do we need to insert Open entries for the equity accounts described in
    options? I think we could safely plop that at the very beginning of the
    entries list in the parser.






  - Along with the new inventory, you can make Holding -> Position. This makes
    a lot of sense actually. Do do this!



  - (documents) documents found in parent directories don't end up creating a
    directive because we skip them because we only restrict to accounts which
    have had an open declaration... this is probably not what we want, in order
    to maximize the number of documents captured by this. {fa96aa05361d}



  - Closing an account with a non-zero balance should trigger an error! Right
    now it does not. This is important.



  - (parser) Is it possible to specify no flag on a transaction?, e.g. just the date?

       2014-07-12
         ..

    Does this work? (It would be nice if it did. Make it so.)
    We should change the grammar so that the flag is part of the txn_fields.
    This is elegant: basically, instead of the flag taking the place of the
    transaction, the 'txn' keyword just becomes optional. That's it. DO THIS!



  - (web) All errors should be displayed in an overlay; proper error handling
    and display for the web interface is not optional. This needs to be done
    before shipping.



  - Figure out how to disable googleapis fonts when on a very slow connection.
    I'd like to enable the fonts, but if they cannot be fetched quickly, or
    cached, this should be disabled.



  - (parser) Add an option to the parser to not just ignore unparsed lines, more
    strict.



  - Beancount: Add a "lineno" format for journals that renders in "Emacs errors"
    compatible format, so we can easily jump in time throughout the input file
    instead of rendering a journal. Offer the option to list in reverse to.

  - (rendering) Journals should render in either order.



  - Use the same option on all tools for showing the timings, --verbose timings,
    maybe add it from the loader module.



  - Add an option for spacing in the revamped reports.



  - (pad) Review the possibility of padding units held at cost:

      "The reason it fails is that there must have been units of those commodities
      held at cost before the pad date, and it is an error to pad commodities at
      cost, because Beancount has no way to know what the cost basis of those
      commodities should be."



  - When an error occurs while parsing a directive/transaction, add the ability
    to let the parser skip until the next directive and ignore the parsed
    transaction because of the error. Maybe this should be an exception
    mechanism, or just storing a flag that gets reset when the directive is
    completed. Not sure. This would be a more elegant way to deal with some
    errors.



  - You can implement the sign check for positions held-at-cost only when there
    are other of that same commodity held at cost in the inventory in the
    opposite sign. This should allow holding short positions yet still retain
    the benefit of the check for data entry errors.

    It also removes what for most people will appear as a limitation from the
    docs (although with experience you would realize that it is not much of a
    limitation at atll).



  - There's a fundamental question about which date to be used for pricing
    entries. This really would depend on the view. If this is a period view, the
    date of the last entry is most appropriate. If it is any other kind of view,
    the latest price is best. All the reports should be adjusted for this.



  - Register (with filter) should have "print" mode that also includes
    file:lineno so that we can make Emacs "jump" between the transactions in
    the order they appear.



  - Idea: Add an option for triggering strict validation?

      option "processing" "strict" ; Plugins including the hardcore validation are run.

    Somehow making the hardcore validation into a plugin might be a good way to
    provide a strict mode.  Also, you could build a beancount.plugins.builtins
    module that defines the list of default plugins that gets run instead of
    having a list in the loader. This way the user could easily invoke it at
    any point in time.



  - (reports revamp) Write a generic test that simply enumerates all the
    reports and invokes them with their default values. This should extend
    automatically when new reports are created.


  - (trial balance) In order to zero out the trial balance perfectly, you could
    insert a conversion entry at the end of it, in the same way that I do for
    the balance sheet. There is no reason that this is any different; this
    should be done the same.



  - Build a 'events' report that will print out the current value of all events.

  - Create a new report type: "days" that counts the days of any event in the
    filtered log.



  - You need to create a unit test for @@ price conversions.

  - You need to unit-test for multiline notes... do they work as expected?



  - Document args of C functions in the same way as Python's, perhaps using the
    new Python3 syntax definition thingamajig (I forget the name, there's a PEP).



  - Fetch the CSV holdings of each Holding and compute the full list of stocks I
    own from these ETFs in dollar value. Sort by larger to smaller. Also compute
    the industry with that. You need to write Vanguard download (harder, need to
    scrape), and iShares download (easier, CSV).



  - Directive abstraction: Add directives should be able to enumerate they
    accounts. Maybe add a get_accounts() method to the base namedtuple or create
    a mixin. Remove getters.get_accounts() and getters.get_entry_accounts() if
    you have this, lots of code goes away, probably a good idea.

  - Try to run the tests using 'watchr', 'sniffer', 'autonose' or other such tool.



  - Look at Intuit's service for financial hub for financial data. Look for a
    developer account.

  - Do a presentation at meetup... Yodlee is in NY, might make sense.


  - New plugin: clean_payees, that processes the payee strings and cleans them
    up for display. How well can we do?

  - New plugin type: a kind of spreaded Pad directive, that creates multiple
    pads at regular intervals. This is to deal with smooth cash distributions or
    work meals assignment. You should be able to specify the frequency and
    have it automatically insert a number of entries to spread the expense
    evenly. 'evenpad', 'multipad', 'distribution'? This should most definitely
    be a plugin.

  - I think if you relax the assumptions about having open and close accounts,
    those could even be moved to a plugin. Without this 'open_close' plugin,
    accounts would just get auto-created and no error output if they weren't.
    With the plugin, we would have current strict behavior. This means that
    non-plugin code that requires the full set of accounts from a list of
    entries would not be able to rely anymore on the presence of open entries,
    and so would the validation.

  - Put all the Pad into a single file as a plugin, same with Open Close, and
    Balance. Maybe we can organize those codes to be all localized in single
    files, and for many of these features, they can be implemented in
    self-contained plugins with all their codes together! openclose.py, pad.py,
    balance.py, etc. I think even 'event' directives can become those. And maybe
    a good way to disambiguate between ops adn plugins is just this... maybe ops
    is non-plugins, e.g. prices, summarize, etc.

  - Make the plugins able to register types with the parser... this should
    allow the parser to call back on the plugins to create the appropriate
    types... this means true extensibility throughout! This is a fantastic
    idea... do this after v2 ship.  Maybe they get parsed as a special "Unknown"
    directive that accepts a grab-bag of strings and tags and accounts and
    amounts and they get replaced by the plugins; whatever Unknown trickles
    through would generate a warning in the errors.

  - Setting the filename on options_map might help in making document
    processing also as a plugin.




  (review types)
  - COOL! I can subclass the namedtuples!  Do this to make printing the
    postings and entries much easier.

      class Posting(_Posting):
          def __str__(self):
              return _Posting.__str__(self._replace(entry=None))

  - Also derive from namedtuple to provide a stable hash function instead of
    code in beancount.core.compare.




  - Prices: Write a script to output the timeline of required prices/rates in
    the database. Then use it to drive fetching a historical table of monthly or
    perhaps weekly exchange rates for USD/CAD, USD/AUD, EUR/USD since the
    beginning of my file. Make this script reusable.


  - Create an index page for all the possible reports, from the web page

  - plugin: Consider creating a plugin that would auto-create accounts not seen yet,
    for the purpose of making demos. Definitely must do.

  - parser: Make tags and payees "tagged strings", with their own data types.
    You can derive from str.

  - Rename "events" to "register"?  This makes a lot of sense.

  - Write doc about stages of life, "climbing the mountain."

  - Make the web application accept colons in URLs, and make the reports use
    them too, so that their names are the very same as those on the
    command-line.

  - Unrealized gains should not be added if the gain is zero.

  - In the 'print' report, add a comment at the end of each posting line with
    the balancing amount! This is an important debugging tool! Make this happen.

  - Make implicitly derived price directives generated by a transformation, as
    an explicit price directive.

  - (avg cost) To implement this, move all balancing to a stage after the
    parsing stage. Balancing the entries should be running right after parsing
    and will need to do a partial realization for the affected accounts only,
    for the postings with average cost. But in any case, all the balancing
    should move to a stage right after parsing and should not be an optional
    stage.

  - Remove legacy support for PIPE character in syntax, update cheatsheet.

  - For table rendering, move the actually formatting at rendering time. CSV
    files should have fractional values for percentages, txt and html should
    have % values.  I need to figure out a good solution for this.
    Maybe the thing to do is to move the field selection at rendering stage, or
    at least to have it at both.

  - Create special make target to run tests on my own large Ledger.
    This should bean-check, bean-roundtrip, bean-bake / scrape.

  - Hmmm... compare does not actually allow two identical entries in a file.
    Solve that, using a differentiator, such as the fileloc or file no, or
    something. Maybe while reading we should insert a version number in
    duplicate entries automatially? Not sure.

    Another solution would be to warn on duplicate entries!  Maybe we just
    don't allow these. It really wouldn't be much of a big deal. And this would
    be easy to implement as part of our load checks. They're more often than
    not errors.


  - Summarize Ledger's --limit --real --virtual --equity, etc. options.

  - Write a plugin to compute total tax/income


  - The balance sheet "close" problem - how do we specify closing at a
    particular point in time - can be solved by providing parameters to the
    report, e.g.

       balsheet:2014-01-01:2015-01-01
       income:2014-01-01:2015-01-01

    Of course, this needs conveniences. The period, if there is only a SINGLE
    ONE, should be interpreted as "from the beginning of this period to the
    ending of it (one over)". Otherwise, the meaning is the beginning of both.
    Here are other illustrative examples:

       balsheet  -> from BEGINNING OF TIME to NOW
       balsheet:2014  -> from 2014-01-01 to 2015-01-01  (most common)
       balsheet:2014-05  -> from 2014-05-01 to 2015-06-01
       balsheet:2014:2015-08  -> from 2014-01-01 to 2015-08-01

    The same goes for income.
    The nice thing is that I think we can now move the closing of entries
    within the report generation itself, instead of being at the top-level of
    the web app. This will be simpler and cleaner!



  (plugins)
    - Pad could be a plugin, definitely.

    - Balance checks could also be a plugin.

    - It should be possible to make the parser accept unknown directives that
      accept an arbitrary list of accounts and string parameters, like this:

        2014-06-01 unknown Assets:US:CreditCard "Something"




  (scripts)
  - bean-ledger: Write a script to convert to Ledger syntax. This should be
    easy!

      bean-convert -f FORMAT FILENAME

    * Convert to Ledger
    * Convert to HLedger
    * Convert to Penny

    Add an option to anonimify account names and perhaps some amounts as well.

  - bean-format or bean-align: Write a script to autoamtically align a region's
    transactions, or an entire file.

  - bean-query accounts: make a report that prints out just the chart of
    accounts using the list of parser entries, just the open entries,
    'bean-query accounts'

  - bean-query currency_dates: Write a script that will automatically fetch the
    dates I held various positions at cost for throughout the history and a list
    of weekly dates to fetch rates for. LedgerHub could use that to fetch all
    the prices it needs at reasonable intervals.





  - (code) Make Position into a namedtuple with hashing instead of just an
    object. See if we can remove its __hash__ method.

  - Also, look at all the objects in b.core.data, and see if you can override
    the hash function on them automatically in order to ignore the entry in
    postings, and the listness in entry.postings. It would be nice to be able
    to hash every directive type.

  - Does table.render_table support offsets for rendering regular tuples? It
    really should.


  - Check out bitbucket CGI interface w.r.t. linking to source code, is the
    newer hg better?  We should be able to link to specific lines in versions.

  - (idea) An interesting constraint would be to add an option not to allow any
    postings to any account that is not a leaf account.

  - (filter) Idea: For "virtual postings", you could mark certain tags to be
    excluded by default, to be included only explicitly. e.g. #virtual tag would
    have to be brought in by selecting it via "tag:virtual". Maybe a different
    prefix would be used to distinguish them, e.g. #virtual and %virtual,
    or #virtual and -#virtual; something like that.

  - (filter) Replace bean-holdings by "bean-query holdings", where "holdings"
    is just another type of report. All the reports from the view pages should
    be mirrored exactly in the command-line interface.

  - (high priority) Implement a debugging command in bean-doctor, that spits out
    the entries that were created from the input file, as it is being parsed.
    This should include auto-posting values, inserted price directives, and
    attached tags. This would be a powerful tool to help people debug problems
    with parsing, or not understanding its effects!




  - web: Don't render the full Inventory'es; instead, already render at cost and
    provide their full detail either by clicking on the transaction, which
    should render the full detail of an inventory (for debugging), or in a
    tooltip.

  - Write a script that will highlight some "payee vs tags vs subaccount"
    invariants:
    * Highlight payees that are always used with the same accounts
    * Same with tags

  - Write a script to align numbers... it has been too long and it's quite
    annoying indeed.

  - tree rendering: If a parent account has only a single subaccount and the
    parent account otherwise has no postings in its realization, render the
    account on a single line instead of two, e.g.

      Expenses                     Expenses
        Taxes                        Taxes
          US                           US
            TY2014                       TY2014
              State                        State:Company
                Company                    ...
              ...


  - Plan for integrating rendering and filtering between web/HTML and text
    versions:

    * Filtering: Should be done in a library used in common with the web server
      and a new tool, bean-query, which provides a command-line interface
      to trigger filter, e.g. filter by year, filter by tag, etc. The point is
      that the same code that does the filtering for views should be run from
      this command-line. The code that creates views perhaps should be moved to
      begin that library.

    * Rendering: The web reports, such as beacnount.web.journal,
      beancount.web.acctree, etc. should move to beancount.reports and have
      HTML and text versions of all these.

  - Implement --brief option on scripts.holdings, to be able to share, which
    renders only % holdings.

  - journal rendering: When multiple transactions occur in the same day, it
    may make sense not to render the balance amount until the last one. Test it
    out.


  - validation: We should check that entries created by plugins at some
    initialization point are pointing to the right parents (or maybe we should
    relax the need to set the parent and make that routine set it all at once:
    time this, it it's very small, do this on initialization and that makes it
    easier to write plugins for users and you can do away with entry_replace().)

  - bake: Make bake support curl if wget is not available. It should work with either,
    to relax dependencies.

  - Price entries should have an extra attribute to disambiguate between
    implicitly created prices, linking to the original transaction that created
    them, and explicitly created ones.

  - A table of price entries should be rendered under the price graph in the
    web interface.

  - Web interface: Instead of rendering inventories with the full contents in
    the journal, render the cost, and place the full inventory in a tooltip!

  - Here's how to improve booking against lots!

      "Dealing with average cost trading or cost basis readjustments (not implemented
      yet) involves joining together multiple lots and recreating new ones in a way
      that preserves the total cost in the inventory; with this data structure /
      model it's quite obvious how to implement them as basic operations on an
      inventory.

      I really like the simplicity of this and am wondering if we could make it even
      simpler.

      Automatic booking against an inventory, e.g. adding automatic FIFO or LIFO,
      would require having the date of each lot always inserted in the key of the
      inventory items (from the transaction, not from the lot-date field), along with
      special rules for selecting which lots a posting is allowed to modify,
      essentially ignoring the lot-date from the inventory if the posting does not
      specify it. This is partly why I'm considering making the "lot-date" compulsory
      and adding a "lot identifier" used to disambiguate booking against an inventory
      with multiple matching lots of the same cost with just differing dates, which
      would only be required if the posting constrains it to. One can imagine
      relaxing the matching rules between a posting and inventory further to allow
      one to just specify "-40 GOOG" above, without a cost, and if unambiguous, to
      allow it to just select the only lot that is available."

    Idea: Generalize lot-date to just a "lot" string. Doesn't have to be a date
    at all! It would also make the concept and usage intentions clearer I think.

  - Lot improvement: the lot specification on a reducing posting is only present
    to disambiguate which of the lots to reduce or match against. Maybe we
    should provide a different syntax when an expected reduction takes place,
    this would be allowed:

       (augment)
       2014-06-17 *
          Assets:US:Investing:GOOG    10 GOOG {523.45 USD / i-want-more}

       (reducing) All of the following should be allowed:
          Assets:US:Investing:GOOG    -7 GOOG ; possibly ambiguous
          Assets:US:Investing:GOOG    -7 GOOG [] ; possibly ambiguous
          Assets:US:Investing:GOOG    -7 GOOG [523.45 USD]
          Assets:US:Investing:GOOG    -7 GOOG [2014-06-17]
          Assets:US:Investing:GOOG    -7 GOOG [i-want-more]

    By enforcing a distinct syntax, the user is telling us that this leg is
    expected to reduce an existing position. This information is useful, in
    that it avoids possible mistakes. I like the explicitness of it.

    Sufficient debugging output should be provided from the "print" command to
    be able to identify which lot is being matched against and why. We need to
    provide more transparency into this.

  - FIFO or LIFO booking could be "enforced" simply by declaring the expected
    booking method of an account, and then issuing an error when explicit
    entries deviate from that method. This is an easy idea... would be very
    useful. The automatic method would only be used to resolve ambiguity! This
    is nice.

  - Implement a little plug-ins system that allows a user to insert a TAB in
    bean-web.

  - The Trial Balance page could be a good place to put all the accounts on the
    left and have two sets of columns: beginning of period -> end of period.

  - Implement a little plug-ins system that allows a user to insert a new tab in
    bean-web, with custom display.

  - In ledgerhub, use /usr/bin/strings as a last resort if all other PDF
    converters fail.

  - When we import, if a file was not detected, don't spit out an org text
    line. Still doesn't work.

  - In order to implement .txt output, you will need to decouple the web
    rendering and the generation of its included data. This will be
    great--ability to cut-and-paste any page into txt. format=txt, and we could
    still have the links clickable. Everything else would just be txt. A bit of
    a crazy idea, but it might work well and be simple. Maybe.

  - Bug: A transaction like this fails to parse; allow it:
      2014-02-22 * "Payee" |
        ..

  - Serving CSV files from the Documents page should not be via download, but
    rather rendered directly.

  - The documents web page should render by-month + date, and by-account + date.


  - DO implement output to text NOW for posting on the mailing list.

  - Add views for the last 5 days, one day only each day (for D.Clemente)

  - Add preliminary support for renaming root accounts, even if that means the
    option must come first in the file. Move the checks in the parser.

  - In rendering balance directives, don't render the amount in the "change"
    column; that is too confusing for some users, keep the change column for
    changes.


  - update activity: remove parent accounts with no child accounts.
  - update activity: this exhibits a bug in the table rendering, look for IVV,
    see TODO(blais) in acctree.py

  - Begin user documentation in earnest; we really need this soon.
  - Complete example file with income statement transactions.

  - URGENT - Provide some tooltip or help link from the main page to allow
    discoverability of what a "view" is.

  - URGENT - the level1/2 views are EmptyView's, you need to implement those!

  - Example files (suggestion from Daniel Clemente):

      > >   I think 2 files can be helpful:
      > >
      > >   1) A simple one, a „how to“ file with ~20 transactions, or better, from 1
      to 3 transactions for feature. To show the normal things like receiving a
      salary, getting money from ATM, wire transfer, pay the bills, … So that it does
      not scare people without experience in double accounting.
      > >   demo.beancount fits this place.
      > >
      > >   2) The big one (1 year, you said), to show off that beancount is powerful
      and is really used for long-term accounting. This one is the „inspirational“
      one, to make people say „I would like to do that!“.

  - beancount: GREAT IDEA: output a subset of transactions as a spreadsheet. You
    need to design a textual way to refer to a subset of transactions. Output in
    either directions, without currencies.


  - Create a 3rd-party dependencies building script for Mac OSX users (fxt).

  (Cost Basis)
  - Cost basis issue: How do I take into account the commissions and fees
    adjustment on the cost basis for a position?
  - How do I take into account Wash Sale Adjustments to the cost basis?

  - entries_table() really should be called postings_table().

  - You need to validate the account name options (empty, or no :, use regex to constrain).

  - Move utility functions from bean-prices to a reusable place.

  - Have another script that takes that as input and spits out current positions
    in the market on a web page; CGI script, should be served on Furius. Update
    via a Mercurial repo push.

  - Render tags

  - IMPORTANT FEATURE: Text/XLS exports

  - IMPORTANT FEATURE: Flip balances for rendering

  - IMPORTANT FEATURE: Implement Average Booking for Vanguard & RBC Adjustment,
    with associated tests and syntax in the parser.
    Update for inventory.py:

      def average(self):
          """Merge all lots of the same currency together at their average cost.

          Returns:
            A new instance of Inventory, with all the positions of each currency
            merged together at cost, bringing all these positions at average cost.
          """
          logging.warn('FIXME: continue here, this will be needed to report positions')
          # FIXME: This is ill-defined, the grouping must also take into account the cost currency.

          units_map = defaultdict(Decimal)
          costs_map = defaultdict(Decimal)
          for position in self.positions:
              lot = position.lot

              cost_currency = lot.cost.currency if lot.cost else None
              key = (lot.currency, cost_currency)
              units_map[key] += position.number
              costs_map[key] += position.get_cost().number

          inventory = Inventory()
          for lotcost_currencies, units in units_map.items():
              lot_currency, cost_currency = lotcost_currencies
              cost_number = costs_map[lotcost_currencies]
              inventory.add(Amount(units, lot_currency),
                            Amount(cost_number, cost_currency),
                            allow_negative=True)

          return inventory


  - Render the OFX / QBO files in a <pre> tag, or figure out why the mimetype
    is incorrect and they don't render properly. Right now the default
    rendering of the browser is insufficient.

  - (IDEA) Why aren't we using the price on the first leg of this transaction?
    This is an interesting variation on the meaning of the price: it could mean
    either (a) the price of the lot, or (b) the conversion price of the cost of
    the lot. This would enable the following:

        2013-07-22 * "Bought some US investment in a CAD account"
          Assets:Investment:GOOG           50 GOOG {700 USD} @ 1.01 USD   ;; 35350 CAD
          Assets:Investment:Cash          -35359.95 CAD
          Expenses:Commissions                 9.95 CAD

  - (IDEA) In order to create suitable stock split entries that would look like
    this:

      2013-04-01 * "split 4:1"
        Assets:CA:ITrade:AAPL             -40 AAPL {{5483.09 USD}}
        Assets:CA:ITrade:AAPL             160 AAPL {{5483.09 USD}}

    You could easily add support for a directive that looks like this:

      2013-04-01 split Assets:CA:ITrade:AAPL  4:1  AAPL

    This would allow the user to do some processing specific to stock splits by
    processing the explicit stock split entries.

  - Include this in the user examples, + stock splits:

       2013-04-01 * "name change"

         Assets:CA:ITrade:AAPL             -40 AAPL {{5483.09 USD}}
         Assets:CA:ITrade:NEWAAPL             40 NEWAAPL {{5483.09 USD}}

       2013-04-01 * "spinoff"
         Assets:CA:ITrade:KRFT             -100 KRFT {{20000 USD}}
         Assets:CA:ITrade:KRFT              100 KRFT {{17000 USD}}
         Assets:CA:ITrade:FOO                20 FOO  {{ 3000 USD}}

  - Remove the parsing of "CHECK" at some point, that was just there for
    compatibility.

  - Remove support for legacy, PIPE, Not needed.




  - More testing:

       # FIXME: Test a conversion of shares with lot-date, e.g.:
       #
       #   2000-01-18 * Buy CRA
       #     Assets:CA:RBC-Investing:Taxable-CAD:CRA           4 "CRA1" {232.00 USD / 2000-01-18}
       #     Assets:CA:RBC-Investing:Taxable-CAD               -1395.43 CAD @ 0.665027984206 USD  ; cost
       #
       #   2000-02-22 * CRA Stock Split 2:1
       #     Assets:CA:RBC-Investing:Taxable-CAD:CRA          -4 "CRA1" {232.00 USD / 2000-01-18}
       #     Assets:CA:RBC-Investing:Taxable-CAD:CRA           8 CRA {116.00 USD / 2000-01-18}


  - Add a validation check, that when closing and account, its balance is empty/zero.

  - Render a journal as a detailed expense report, for a set of accounts
    (e.g., Expenses:*) pulling out amounts in various columns based on other
    expressions (e.g. Assets:Cash:Caroline).




  - Idea around documents: A link between a transaction to a document can be
    created by associating a document's checksum as the link of the
    transaction. If Beancount could associate them - and it could, it has
    access to the document files and the corpus of transactions - the web
    interface could insert a special link between the two. Maybe we could do
    the same thing with the filename as well.

  - A better idea to do this would be to allow specifying an explicit document
    directive, and finding document directives from files that are already
    specified should not re-create them. This way you can specify both the
    document and a transaction and use a common link as a natural way to
    associate them, e.g.:

       2014-06-20 document Income:US:Employer:GSU "2014-06-20.employer.0000000.pdf" ^ee63c6fc7aa6

       2014-06-20 * "PAYROLL" | "Refund for fractional shares" ^ee63c6fc7aa6
         ...
         ...

  - Document finding from files should not create documents that have been
    explicitly specified in the ledger. Avoid duplication! This is an important
    fix to make, that will allow both to co-exist together.






  - Implement beancount.plugins.tag_pending as a general feature of links...
    this ought to be built-in by default, this is a great idea.


  - (prices) When attempting a conversion in holdings, if the rate isn't
    available directly, you should always attempt to value it indirectly via
    USD or EUR.


  - Allow short sales eventually. This should already work if all that you do is
    selectively suppress the validation check that verifies that a position at
    cost may not go negative. We could selectively suppress it by adding a flag
    to the open directive associated with an account, or maybe adding some
    special syntax in the cost specification that allows us to do this.







  - Create a new directive for balance that checks for the complete balance.
    Ideas for syntax:

      2014-06-20 balance      Assets:Some:Account    10 GOOG, 640.40 USD   FULL
      2014-06-20 balance      Assets:Some:Account    [10 GOOG, 640.40 USD]
      2014-06-20 balance      Assets:Some:Account    <10 GOOG, 640.40 USD>
      2014-06-20 balance*     Assets:Some:Account    10 GOOG, 640.40 USD
      2014-06-20 full_balance Assets:Some:Account    10 GOOG, 640.40 USD

    Maybe we should define a general syntax for input'ing an Inventory object,
    that could be read at parsing time.


  - Create a command in bean-doctor which lists all of the lots and their
    changes for a particular account. This is meant to be a debugging tool for
    booking algorithms. The rendering should be clear and detailed.




  - Implement a "fuzzing" input generator, that will output a very large input
    file with all possible kinds of combinations, to see where Beancount hits
    its limits and perhaps bring up some bugs from input I haven't thought of.
    This is easy and fruitful.


  - Replace gviz by some other library that does not require you to be online.


  - Consider whether we can actually remove posting.entry (I think it is only
    used in the realization) and thus make it easy to create transactions
    programmatically.






  - Add an optional parameter to the loaddoc() and parsedoc() decorators to
    have them automatically check for expected no-errors.


  - Add the acquisition date of each lot to each Holding, and it should be
    output at that date by print_holdings as well.



  - In order to relax the constraint that you may not add negative units at
    cost, we could only disallow under certain circumstances:

    * An account has received units in the opposite direction
    * If the posting cross the zero boundary. Maybe starting from zero in
      either direction could be fine.

  - Idea: You could add a further constraint property to an account name: that
    the amounts may never be allowed to balance to a particular sign. This
    could be useful to avoid data entry mistakes. You could even write a doc
    just focused on all features designed to avoid data entry mistakes.



  - Idea: Relax checks for negative values: from docs

      "PLEASE NOTE! In a future version of Beancount, we will relax this constraint
      somewhat. We will allow an account to hold a negative number of units of a
      commodity if and only if there are no other units of that commodity held in the
      account. Either that, or we will allow you to mark an account has having no
      such constraints at all."

  - You could make the narrations for padding and summarization transactions
    specifiable via options.

  - Silence BrokenPipeError errors from bottle using wsgiref. You could use
    CherryPy, which doesn't suffer from that, or just... fix it and silence
    them.




  - (sanity check for conversions) Insert a validation check when transferring
    amounts to the balance sheet that the implied rate of the conversion entries
    is within certain bounds of the price, for each pair of commodities (find a
    way). These bounds should be proportional to the variance of the price. This
    would just provide an extra amount of good fuzzy feeling, knowing for sure
    that my solution to the conversions problem is always meaningful and
    correct.





* Internal: Review Dependency Graph

  As I'm moving to a system with more plugins and less code in the core, and
  with the intermediate reports stage instead of just the web interface, it's
  becoming clearer where some files need to move.

  - Make various attempts to simplify depgraph, we want to ship with a really
    lean dependency graph.

  - ops & plugins should not depend on parser...

      * Move beancount.parser.options to beancount.core.options
      * Move beancount.parser.printer outside parser, ideally, or just factor the
        dependencies separately.

  - If you want to be consistent with the script names, rename
    beancount.reports to beancount.report. This way, bean-* matches a single
    package name. Just saying.

    Also, in the same vein, move beancount.scripts.query to
    beancount.scripts.query, either that or move the starter script for
    bean-web to beancount.scripts. One or the other. I prefer the former.

  - Emerge a principle for where the following files should separate, or merge
    the two modules:

      beancount.ops.*
      beancount.plugins.*

  - beancount.core.realization: Look at deps for beancount.core.realization and
    move it upstream where it makes sense, maybe ops.

  - beancount.core.getters: Should this move to ops as well? Check the
    dependency tree, see if it makes sense.



* Code Quality

  - Configure more pylint tests and make them pass. We're using a small subset
    at the moment.

  - Require Python 3.4 and introduce Enum's where relevant.

  - Install flake8, PyChecker, pep8 after pylint passes, run all of them.


* Core
** General

  - Make all imports outside of packages import from the package root, and have
    the package export those symbols explicitly.

** Inventory

  - Inventory: Implement a test for Inventory.get_amounts() with multiple lots of the same
    currency; they really should have been aggregated.


*** Book at Average Price

  - Inventory: Implement averaging of lots in order to report positions nicely.


*** Making adjustments of capital

  - Figure out how to make these kinds of adjustments:

      My name is Ian and I will help you with profit/loss and book value reporting.
      2013-04-19 RTC RR -- XSP -- ISHARES S&P 500 INDEX FUND (CAD-HEDGED) 2012 RETURN OF CAPITAL ADJUSTMENT TO BOOK COST $60.71
      2013-04-25 ADJ RR -- XSP -- ISHARES S&P 500 INDEX FUND (CAD-HEDGED) 2012 NOTIONAL DISTRIBUTION ADJUSTMENT TO BOOK VALUE $2,963.13
      Before you make accounting entries, it is a good idea to understand the underlying transactions.

      ETFs such as XSP, make distributions throughout the year, however they do not know the composition of the income distributed until
      after year end when the trust completes their tax return. When the income in the trust from dividends, capital gains, and income
      are not sufficient to account for all the distributions, the excess distribution is classified as 'return of capital'. Return of
      capital (ROC) is simply some of the capital you paid to buy the fund being returned to you. The ROC amounts are not taxable and
      you deduct them from your XSP book value. The XSP deduction for 2012 is C$60.71 and should be deducted from your book value in
      your April 2013 statement.

      Notional dividends result from the exchange traded fund (ETF) realizing capital gains and/or dividend income then reinvesting the
      gains/dividends in some other security(ies). No cash or reinvested units were distributed to investors but they still have to pay
      tax on the gains/dividends realized within the ETF. When a notional dividend is made, the dividend is included in income and the
      amount of the notional dividend is added to the book value of the underlying security. So you end up paying tax on the dividend up
      front and get a reduced capital gain or increased capital loss when you eventually sell the ETF.

      In your XSP example, if you held the ETF in a taxable account, the notional dividend would be fully taxable as C$2,963.13 income
      for your 2012 return. Your book value would increase by C$2,963.13.

      The book value of XSP for 4,100 units in your March 2013 statement was C$57,127.11. The return of capital reduces your book value
      and the notional dividend increases it so your book value at the end of April 2013 would be C$57,127.11 - C$60.71 (return of
      capital) + C$2,963.13 (notional dividend) = C$60,029.53.


*** Lots

  - Matching on Inventory Lots should be *loose*: try to match automatically
    against the most SPECIFIC lots.

         (AAPL, 18.45, nil) -> +1
         (AAPL, 17.93, nil) -> +1
         (AAPL, nil, nil)   -> -1    ... should choose any of the inventory

    Also, maybe the inventory's date should be filled in automatically by the
    parser... just an idea. Maybe date doesn't have to be allowed to be nil.


*** Original Idea Description for Integrating the Cost Basis in Beancount

  - Every account carries a cost basis.

  - You can have posting with or without a cost-basis.

  - If the posting has a cost-basis posting, the cost-basis is used to balance the
    transaction.

  - As you sum up the postings in the account, keep track of the full inventory as

      (commodity, cost) -> quantity

    As a special case, "cost" can be null. This is the case where there is no cost
    tracking for this commodity item. We maintain the full inventory of positions
    with a cost basis in the account; as a default case, the cost is null.

  - BALANCE CHECK: When balancing a transaction, if an amount has an associated
    cost basis, use the cost basis instead of the actual amount to balance.

  - INVENTORY CHECK: When a position is modified in the inverse direction,
    require a cost to book against. If no cost is specified, it just degrades to
    decrease from the bucket of commodities with a null cost (it all works out!)

  - ZERO CHECK: Insure that the quantity can never be negative for any bucket.

  - Optional extended check syntax: You could extend the @check syntax to include
    the cost, so that technically you could check that there are a specific number

  2013-03-01 * buy
    Assets:Checking        10 GOOG # 700 USD
    Assets:Investment     -7000 USD

  2013-03-15 * sell
    Assets:Checking       -10 GOOG # 700 USD @ 800 USD
    Income:RealizedPnL    -1000 USD
    Assets:Investment      8000 USD


  Syntax

  Test: Items of the same kind with and without cost basis
  Test: Multiple items of different types with a cost basis in the same account

** Realization

  - You need to convert some of TestRealization to TestCheck.

  - Whether an account shows up in a particular Ledger (realization) really only
    should depend on whether the account was open during the period (we now have
    account open/close dates... let's use them instead of a heuristic!).
    Create a routine to figure out if an account was open during a specific
    time period?

*** Average Price Booking

  - You now HAVE to implement average price tracking... not an option. Thanks
    to Vanguard #$(*#(*$.

** Prices

  - There should be a corresponding view/presentation for rendering information
    that we have about prices.

  - Build helpers tools for users to create their own scripts that will allow
    you to spit out a list of prices for the price DB.

  - Include directives will be necessary for update, because it will enable
    including the file of prices only. The prices should be in beancount
    language too, this should all be a single file format.

* Filtering
** Beancount reorg

  - Remove subaccounts for TMobile and employer once we have filtering working
    out nicely. Same with RedSquare electricity. Same with Employer subaccounts
    for taxes.

      Payees are just like tags!


** Views

  - Replace all views by filtering queries... the root page should still have
    convenient links to various preset views, like the last five years, but
    these links should be implemented using the filtering query feature!
    Maybe it's worth allowing the user to specify common queries in the options
    map, and provide links to them. Do this, and try removing some of my
    subaccounts to simplify the accounts-trees somewhat.

  - The root page should feature a prominent input form that allows the user to
    specify a query! This input needs live at the very root

  - (views) You should be able to filter to all transactions related to some
    account, e.g. Immigration

  - IMPORTANT! Try to let through some of the non-transaction entries in the
    view filtering. We obviously cannot let through balance entries, but
    documents yes, depending on the type of filtering. We should do our best to
    let all the entries carry through.

** Filtering dimensions (Old Notes)

  - By Country

    - You should be able to look at only accounts with a particular pattern (and
      their other legs), e.g. *:CA:*

    - You perhaps should flag all the transactions that have a particular unit
      (e.g. CAD)

  - By Account Prefix

    - Specify a single account, and automatically select all the other accounts
      which are linked by any transaction in this account; generate a balance
      sheet from this list of accounts. e.g. Expenses:Trading, Income:PnL,
      Assets:Trading.

  - By Amount Size

    - I'd love a way to filter down a journal by omitting all the small
      items and keeping just the larger ones, to get an automatic
      overview of the large amounts in a long series of transactions.
      All the small amounts could be lumped together under a special
      entry.

  - By Institution

  - By Country

  - By Tag

  - By Payee

    * You should be able to click on a payee to view its transactions.

  - By Date

    - You should be able to click on dates and see all postings around that date
      too, e.g. +/- 10 days. Another simple and useful filter.

  - By Event (defines a period)

    - "How much did I make during the period of this event", e.g. while I was
      working at CompanyX, while I was in school at UniversityY. This provides
      two dates, generate a view for them:

        /view/event

      This could sum up all the entries for all the internals where the event's
      value was the same.

  - By Currency/Cost-Currency

      You could then possibly compute the IRR around that commodity...


** Custom dimensions

  - From discussion:

       | (digression not about virtual postings but answers auxiliary questions about
       | them)
       |
       | Now this points to a more general idea that I've been pondering for a while:
       | these "accounts" can often be seen as a set of flat dimensions, the fact that
       | they have a hierarchy can get in the way. I tend to have accounts that look
       | like this:
       |
       |   TYPE:COUNTRY:INSTITUTION:ACCOUNT:SUBACCOUNT
       |
       | like this, for example:
       |
       |   Assets:US:HSBC:Checking
       |   Assets:CA:RBC:Savings
       |
       | For these four dimensions, I actually like having most accounts (Assets,
       | Liabilities and Income) specify them in this order. This does not always make
       | sense though, especially for expense accounts; for those you wouldn't really
       | want to have a COUNTRY dimension at the root. You want the general category
       | only, so I'll have, for example:
       |
       |   Expenses:Food:Restaurant
       |   Expenses:Food:Grocery
       |
       | but sometimes the dimensions get inverted too, like in my recent change about
       | how to track taxation:
       |
       |   Expenses:Taxes:US:TY2014:Employer:Federal
       |   Expenses:Taxes:US:TY2014:Employer:StateNY
       |   Expenses:Taxes:US:TY2014:Employer:CityNYC
       |   ...
       | Here the "institution" is your employer, and shows deeper in the hierarchy.
       | Finally, you often do want to have multiple types for the same or similar
       | accounts, for instance, to track gains and dividends income from a particular
       | investment account, you want a mirror of most of the dimensions except for the
       | assets bit:
       |
       |   Assets:US:ETrade:IRA -> Income:US:ETrade:IRA
       |
       | For instance:
       |
       |   Assets:US:ETrade:IRA:Cash
       |   Income:US:ETrade:IRA:Dividends
       |
       | You see what I'm getting at... these components really operate more like a
       | database table with values possibly NULL, e.g.,
       |
       |   type     country  institution  account   category
       |   -------- -------- ------------ --------- -----------
       |   Assets   US       HSBC         Checking  NULL
       |   Assets   CA       RBC          Savings   NULL
       |   Assets   US       ETrade       IRA       Cash
       |   Income   US       ETrade       IRA       Dividends
       |   Expenses NULL     NULL         Food      Restaurant
       |   Expenses NULL     NULL         Food      Grocery
       |
       | Having to order your account components in a hierarchy forces you to
       | decide how you want to report on them, a strict order of grouping from
       | top to bottom.
       | So I've been thinking about an experiment to rename all accounts according to
       | dimensions, where the ordering of the components would not matter. These two
       | would point to the same bucket, for example (changing the syntax slightly),
       |
       |   Expenses|Taxes|US|TY2014|Employer|Federal
       |   Expenses|US|Employer|Taxes|TY2014|StateNY
       |
       | You could then display reports (again, the usual reports, balance sheet,
       | income statement, journals) for "the subset of all transactions which has one
       | posting in an account in <set>" where <set> is defined by values on a list of
       | dimensions, a bit like a WHERE clause would do.
       |
       | Now, now, now... this would be a bit radical, now wouldn't it? Many of these
       | accounts do point to real accounts whose postings have to be booked exactly,
       | and I'm a bit worried about the looseness that this could introduce. One and
       | only one account name for a particular account is a nice property to have.
       |
       | So what can we do to select across many dimensions while still keeping
       | hierarchical account names?
       |
       | The first thing I did in Beancount is to create views for all unique account
       | component names. For example, if the following account exists:
       |
       |   Assets:US:ETrade:IRA
       |
       | You will see four "view" links at the root of the Beancount web page:
       |
       |   Assets
       |   US
       |   ETrade
       |   IRA
       |
       | Clicking on the link selects all the transactions with a posting with an
       | account where that component appears. (Views provide access to all the reports
       | filtered by a subset of transactions.) You can click your way to any journal
       | or report for that subset of transactions. This exists in HEAD today. You can
       | draw all the reports where a particular component appears, e.g., "Employer", as
       | in "Income:US:Employer:Salary" and "Expenses:Taxes:US:TY2014:Employer:Federal".
       |
       | But this does not define "dimensions." It would be nice to group values for
       | these components by what kind of thing they are, e.g., a bank, an instution, a
       | country, a tax year, etc, without regard for their location in the account
       | name. A further experiment will consist in the following:  again assuming
       | unique "account component names" (which is not much of a constraint to
       | require, BTW, at least not in my account names), allow the user to define
       | dimensions by declaring a list of component names that form this dimension.
       | Here's how this would look, with the previous examples (new syntax):
       |
       |   dimension employer  Microsoft,Autodesk,Apple
       |   dimension bank      HSBC,RBC,ETrade
       |   dimension country   US,CA,AU
       |   dimension taxyear   TY2014,TY2013,TY2012,TY2011,TY2010
       |   dimension type      Assets,Liabilities,Equity,Income,Expenses (implicit?)
       |
       | You could then say something like "show me trial balance for all transactions
       | with posting accounts where bank is not NULL group by bank" and you would
       | obtain mini-hierarchies for each group of accounts (by bank, across all other
       | dimensions).
       |
       | (With the state of my current system, I could probably code this as a
       | prototype in a single day.)
       |
       | Addtionally, accounts have currency constraints and a history of postings
       | which define a set o currencies used in them. More selection can be done with
       | this (e.g., show me all transactions with postings that credit/debit CAD
       | units).
       |
       | IMHO, all you're trying to do with these virtual accounts is aggregate with
       | one less dimension, you want to remove the real account and group by community
       | project. My claim is that there are ways to do that without giving up o the
       | elegant balancing rules of the DE system.

    In ealtion to this... these "dimensions", could they just become other
    dimensions in the filtering language?

      component:Microsoft

      employer:Microsoft
      bank:RBC
      country:US

    You can then break down by those, like a GROUP BY clause, and generate
    reports that have those as root accounts, or separate breakdowns.


** Tags used as dimensions

  - If you had tags as key-value pairs, those could be used as well:

      2014-05-21 * ...
        #employer:Microsoft

    Searching for:

      tag:employer=Microsoft

    This is another dimension in the same filtering language.


** Language
https://docs.google.com/document/d/1d88MkHqxiVdF8XSQBT1QQpOKEOt6OC1P9ZoF3u86DwI/

* Operations
** Validation

  - Write a dedicated routine to check the following invariant:

        # Handle sanity checks when the check is at the beginning of the day.
        check_is_at_beginning_of_day = parser.SORT_ORDER[Check] < 0
        ...
        if check_is_at_beginning_of_day:
            # Note: Check entries are assumed to have been sorted to be before any
            # other entries with the same date. This is supposed to be done by the
            # parser. Verify this invariant here.
            if isinstance(entry, (Check, Open)):
                assert entry.date > prev_date, (
                    "Invalid entry order: Check or Open directive before transaction.",
                    (entry, prev_entry))
            else:
                prev_entry = entry
                prev_date = entry.date

  -  Sanity check: Check that all postings of Transaction entries point to their
     actual parent.

  - (validation) In addition to the Check/Open before-constraint, check that
    the entries are always sorted. Add this sanity check.

  - The default validation should check the invariant that Open and Check
    directives come before any Transaction.

  - Validation: Everywhere we have a filter of entries to entries, we should be
    able to apply a check that the total balances before and the total balances
    after should have the very same value.

  - In validate.py: differentiate between the case of an entry appearing too
    early before an Open directive, and an entry appearing for an account that
    simply just doesn't exist.

  - Auto-detect and warn on likely duplicate transactions within the file.

** Conversions

  - TODO: Try it out in Ledger, see how they deal with it.

  - Make the conversions entry use a price of zero, to maintain the invariants
    for sanity checks, something like this:

       YYYY-MM-DD * "Annul conversions at end of period"
         Equity:Conversions        -56383 CAD @ 0 CONV
         Equity:Conversions        +67000 USD @ 0 CONV


** Open/Close

  - You must issue an error if you close an account that's got a non-zero
    balance!

** Padding

  - Idea: Padding entries could be extended a tiny bit in order to
    automatically calculate the cash distribution entries, e.g., like this:

      2014-03-04 pad Asset:Cash  Expenses:Restaurant    60%
      2014-03-04 pad Asset:Cash  Expenses:Alcohol       40%

      2014-04-04 pad Asset:Cash  Expenses:Restaurant    70%
      2014-04-04 pad Asset:Cash  Expenses:Alcohol       30%

      2014-05-04 pad Asset:Cash  Expenses:Restaurant    70%
      2014-05-04 pad Asset:Cash  Expenses:Alcohol       30%

    This is a great idea, is in line with the general meaning of pad entries
    (implicit 100%) and would add a much desired feature.

  - Add tests for all the cases of realization padding.

** Locations

  - @location really should just convert into a generic event "location", just
    as address and school should; they're just events with forward fill...
    Serve this at:

       http://localhost:8080/20120101/20130101/events/location/days

  - Add a "reason" field for @location, and display as trips, with
    some sort of meaning to them. Ok, this contradicts the previous idea.



** Payee Elision / Auto-Account Leaf Name

  - About the discrepancy between the concept of "Payee" and a superfluous lead
    account, e.g. Internet:TimeWarner, which typically contains only
    transactions from that payee: maybe we can elide the account name if it
    contains only a single payee, or perhaps a warning may be issued? I don't
    know.

    Basically, it would be nice to be able to have multiple payees in the same
    category over time (e.g. Electricity, Internet) but to be able to separate
    them somehow, without having to put the payee into the name. This is a
    little fuzzy, and I'm not sure how to do it, because the imported payee
    names are often not very clear and often truncated as well.

      Have you ever thought that Payees often end up functioning like an extra
    subaccount? I've come to realize that for Payees that only ever touch a
    single account, the line is really fuzzy there. I've been entertaining the
    idea of automatically creating subaccounts for payees like that.



* Parser
** Errors

  - We need to gather errors in a single place and report them like the others;
    right now I'm catching them in sum_to_date() and writing using the logging
    module; but they really should be trickled up with the rest.

  - Syntax errors currently have no location... this is unacceptable. Write an
    automated test, check for all kinds of errors, in the lexer, in the parser,
    in the Python. (Just work with the line number, we don't really need
    character position.) Test everything with automated tests.

  - 'lineno' is incorrect, it points to the next entry, not the previous one,
    fix this bug! This is really annoying.

  - Set a correct filename in grammar.y

  - Errors from the parser and others should all be accumulated in one place,
    so that we do all the reporting at the very top level.

  - Don't raise error exceptions anywhere; log everything to an error
    handler/accumulator class instead, and skip to the next entry/declaration.
  - Propagate exception from Python(?)

  - Problematic transactions (!) should spit something of color on stdout, they
    should not be forgotten so easily.

  - When using @@ the signs should match; warn if they don't

  - Bug: Invalid account names should only be reported once.


** Lexer Work
*** Errors in Flex Lexer

  - (parser) Support enabling flex debugging in beancount.core._parser.parse(),
    using "yyset_debug(int bdebug)".

  - When an error occurs, skip the lexer to the next empty line and recommence.

    * Modify the lexer to emit EOF and add that in the grammar rules for empty_line.


*** Write a New Lexer From Scratch

  Reasons to write your own lexer manually:

  - Should support UTF-8 encoding.

  - Should support SCHEDULE entries for org-mode (see email discussion).
  - More flexible syntax (see "Is it possbile for beancount to ignore org-mode
    SCHEDULED and DEADLINE?" thread).

  - Better error reporting

  - (performance) Write your own lexer manually and compare performance with
    flex one. I think we can do a much better job at error reporting by writing
    our own, but I'm unsure how the performance compares.

  - IMPORTANT LATENT ISSUE. You need to extend the lexer to parse A-Z for flags,
    not just PSTCU! This is important, as I just realized that it could prevent
    the correct parsing for entries in a round-trip, with postings produced with
    unexpected flags. In fact, any character with whitespace on each side should
    parse as a flag. This is very important.

    This manifests when adding a posting with letter 'M' right now. Replicate
    this, fix the problem.


** Make the Parser Reentrant

  - Make the parser reentrant [2014-08-02]. This is _not_ a difficult task.

    * Follow this:
      http://www.lemoda.net/c/reentrant-parser/
      http://flex.sourceforge.net/manual/Extra-Data.html
      to remove all globals from my lexer and make it truly reentrant and free of globals.

    * You need to add unit tests that check the correctness of line numbers on
      parsed directives and errors.

    * You need to remove the get_yylineno and get_yyfilename accessors.

    * You need to make the parser reentrant, by add this directive to the grammar:

         %parse-param { PyObject* builder}

      You also need to redefine yyerror() accordingly. I've done it and it
      works, it's simple, it's a 20 minute change:
      http://www.gnu.org/software/bison/manual/html_node/Parser-Function.html

    * You also need to make the lexer reentrant:
      http://flex.sourceforge.net/manual/Reentrant-Overview.html#Reentrant-Overview

         %option reentrant

      (I haven't tried this yet.)

    * Most of the "real" work involved is in removing the globals for lineno and
      filename.

    * Make sure the performance does not degrade as a result of doing this.


** Options

  - FIXME: We need to parse the options using the same argparse parser....

  - Remove the globals kludge in beancount/core/account.py, and weave the
    necessary AccountTypes instance all over the place.


** Syntax

  - You should support a payee with no description! This generates a parser
    error right now.

  - Allow '$' as currency symbol, don't translate to anything, it can just
    stand on its own as a unique kind of currency, it doesn't matter, no
    changes anywhere. Also add the Euro, GBP and yen symbols.

  - The syntax should support multiline strings naturally...

  - For Links vs. Tags: dont impose an order, parse as tags_or_links.
    Right now the order is tags_list and links_list.

  - You should accept commas in the input; simply ignore their value.

  - Add 1/rate syntax for prices (and anything... really, why not).
    Convert at parsing time.


*** Includes

  - With the new format... support includes, it makes a lot more sense to do
    that now! People want this too.

  - Idea: an include directive should have a "prefix" option, to add a prefix to
    all accounts from the included file.

*** Sensible Syntax for Lots

  - Consider making the lot syntax like this:

       -4 {GOOG @ 790.83 USD}

    instead of:

       -4 GOOG {790.83 USD}

    It's actually a lot more accurate to what's going on...

** Performance

  - Implement "D" in C, it's worth it. This should make a substantial difference.

  - Test using the empty case of list parsing to create the initial empty lists
    instead of the conditional in Parser.handle_list() and measure, to see if
    there is a significant difference in parsing performance.

  - Parser performance: try not calling back to builder for simple types that
    just return their value; measure the difference, it may be worth it, and we
    wouldn't lose much of flexibility, especially for the lexer types, which are
    aplenty.

  - Write the builder object in C... it won't change very much anymore, and
    that's probably simple enough.

  - Check the performance of D(). I suspect improving this routine
    could have a dramatic effect on performance.

** Documents

  - IDEA: Create a plugin that will convert "doc:" metadata to a document file,
    that will search for a unique string name in all the filenames and
    associate the filename with this directive via a link or something.

  - Write a proposal for implementing a transformation on a specific set of
    transactions, that supports capital gains with commission taken into
    account.

  - Can we automatically add a ^LINK to the document directive in order to
    associate a PDF with a document?!? -> For trade tickets. Maybe let the
    modules provide a import_link() function on the associated PDF files?
    (This is related to ^64647f10b2fd)

  - Adding the ability for links on document directives was also requested on
    the ledger-cli mailing list.

        On Sat, Apr 26, 2014 at 6:18 AM, Esben Stien <b0ef@esben-stien.name> wrote:

        "Craig Earls" <enderw88@gmail.com> writes:
         The first use in ledger-cli is to link each transaction to a document,
        which is pretty important in accounting;)

        Well no, not exactly. The thing you do in importing financial data is basically
        to funnel transactions from all of your statements from all your institutions
        in a single place in a single format with a single set of accounts, so that you
        can do reporting with a view of everything you have. Having support for a
        per-transaction link to a particular document is generally unnecessary--you can
        easily find the corresponding document by date if you need to.

        In order to associate a unique ID with a particular transaction, in Beancount
        you can use a "link" which is like a special kind of tag. I think Ledger has a
        similar feature, per-post ("tag"?). It looks like this in Beancount:

          2013-04-06 * "Invoice to Metropolis for job well done, waiting for payment."
          ^metropolis-invoice-103
             ...
             ...

        The "^...." bit is a link. You can have multiple links per transactions. The
        web interface can show you all transactions with the same link in a separate
        list (under the /link/.... URL).

        Separately, there is a "document" directive that allows you to associate a
        document with an account, e.g.

          2014-01-01 document  Expenses:Electricity
          "/path/to/filename/ConEdison-2013-12.pdf"

        Documents don't have to be declared that way explicitly: you can also tell
        Beancount about a root directory where it will find documents automatically and
        create the document entries for you. The files just have to be organized in a
        directory hierarchy mirrorring the account names exactly, and files must begin
        with "YYYY-MM-DD" to provide a date for the document. That's a simple
        convention. LedgerHub is able to move files that it recognizes to such a file
        hierarchy, so after you import the data, you file the files into e.g. a local
        git repo with all your statemetns, and your document entries show up in the
        registers. It's also a nice way to organize all your statements, so if you need
        to bring something up for e.g. a tax audit, you quickly know where to find it.

        Those two features are not related at the moment... but I think I'll add the
        ability to have links on document directives. That seems like an effective way
        one could associate a particular pdf document (given a declaration) with a list
        of transactions. You click on the link, see all the transactions + the
        document, and you can click on the document itself to see the detail. Seems
        like a legit idea.


  - Auto-doc from directories of files should ignore files already associated
    via an explicit documents directive; just ignore files with the same
    absolute name.

** Testing

  - Allow file objects to parse() and dump_lexer(). This should use fdopen() or
    whatever else to get this job done at the parser level.

  - You need to clean up the memory of the strings created; call free() on each
    string in the rules.

  - Add a unit test for pushtag/poptag errors.
  - Add unittests for tags, pushtag/poptag


** Dated Postings

  - In order to create multiple similar transactions at many dates in one
    syntax' entry, you could allow overriding the date on each posting, e.g.:

       2013-04-01 * Blah di bla
         2013-01-01  Grocery          10 USD
         2013-02-01  Grocery          10 USD
         2013-03-01  Grocery          10 USD
         Cash

    This would create three transactions, with these dates:

        date           aux-date
        2013-01-01     2013-04-01     10 / 3.33
        2013-02-01     2013-04-01     ...
        2013-03-01     2013-04-01     ...

    Could be a nice way to make distributed transactions.

  - Move 'effective date' to the postings in my input file, using the dated
    postings feature.


  - Another idea would be to make @pad able to pad for a percentage of the
    total, so that we're able to use @pad instead of "distribution of expenses"
    entries.


** Metadata

  - If you add tags with values, you could define some special tags, like
    'document', which could automatically try to find the corresponding
    document in the repository and insert a link to it in the web page. I
    already have a managed stash of document filenames... something like this:

      2014-05-20 * "Invoice from Autodesk"
        #document: 2014-05-20.autodesk.invoice200.pdf
        Income:US:Autodesk  -3475.20 USD
        Assets:US:Checking

    A document filename that does not get resolved could spit out a warning in
    order to keep the file tidy. This is a nice idea... perhaps nicer than just
    insert entries for documents, an actual link. Not sure if it would make that
    much of a difference though. Something to ponder.

    Create a plugin that will convert "doc:" metadata to a document file, that
    will search for a unique string name in all the filenames and associate the
    filename with this directive via a link or something.


  - One idea Ledger uses well is the ability to associate key-values meta-data
    to transaction objects, a-la-Common Lisp. See the --pivot feature. It seems
    a bit superfluous at the moment, but may be useful in order to provide the
    ability to implement custom aggregations eventually, instead of using the
    strings. Maybe the payee could be a special case of this, e.g payee="value"

    (From mailing-list):

      Take this example:

      2011-01-01 * Opening balance
          Assets:Cash                               25.00 GBP
          Equity:Opening balance                   -25.00 GBP

      2011-02-01 * Sell to customer AAA
          ; Customer: AAA
          ; Invoice: 101
          Assets:Receivables                        10.00 GBP
          Income:Sale                              -10.00 GBP

      2011-02-02 * Sell to customer BBB
          ; Customer: BBB
          ; Invoice: 102
          Assets:Receivables                        11.00 GBP
          Income:Sale                              -11.00 GBP

      2011-02-03 * Sell to customer AAA
          ; Customer: AAA
          ; Invoice: 103
          Assets:Receivables                        12.00 GBP
          Income:Sale                              -12.00 GBP

      2011-02-03 * Money received from customer AAA for invoice 101
          ; Customer: AAA
          ; Invoice: 101
          Assets:Cash                               10.00 GBP
          Assets:Receivables                       -10.00 GBP

      Now you can see how much each customer owes you:

      ledger -f d bal assets:receivables --pivot Customer
                 23.00 GBP  Customer
                 12.00 GBP    AAA:Assets:Receivables
                 11.00 GBP    BBB:Assets:Receivables
      --------------------
                 23.00 GBP

      And you can see which invoices haven't been paid yet:

      ledger -f d bal assets:receivables --pivot Invoice
                 23.00 GBP  Invoice
                 11.00 GBP    102:Assets:Receivables
                 12.00 GBP    103:Assets:Receivables
      --------------------
                 23.00 GBP



* Plugins
** Wash Sales

  - (script) Write a script to check whether an account's trades are subject to
    the wash sale rule (I need this for my personal stock plan):

      "An Internal Revenue Service (IRS) rule that prohibits a taxpayer from
    claiming a loss on the sale or trade of a security in a wash sale. The rule
    defines a wash sale as one that occurs when an individual sells or trades a
    security at a loss, and within 30 days before or after this sale, buys a
    “substantially identical” stock or security, or acquires a contract or
    option to do so. A wash sale also results if an individual sells a security,
    and the spouse or a company controlled by the individual buys a
    substantially equivalent security."

    The wash sales amount should be reported in an account, and should be
    calculated as a plugin.

** Strict Unused Pad Directives

  - The validation check that pushes an error on unused pad directives should
    be moved to a plugin, that should be optional. There is rationale for
    allowing to keep unused pad directives. Don't be so strict, Martin.


** Link Trades

  - Create a plugin that will link together all reducing transactions
    automatically. When a transaction reduces a position, both transactions
    should have a common unique link. This can all get done in a plugin!


** Capital Gain Without Cost

  - Implement the proposal for putting the capital gain in the cost as a plugin
    that transforms the relevant transactions, those tagged as such. This will
    require some loosening of the booking method in order to make it easier to
    disambiguate a sale, and some good debugging tools as well.

    You could automatically look for the right amounts by looking at the signs.
    I think you could automate a lot of it.


** Auto-Link Booking Transactions

  - Automatically create a link between transactions that book each other.
    I'm not sure how I'm going to implement that - perhaps in the lot matching,
    a hash to the original entry will be kept in the lot - but we should be
    able to update the links to all the transactions that book together.

    This will be a great debugging tool as well... a very powerful idea that
    can be implemented entirely in a plug-in.


** Unrealized Gain

  - Find a way to pass in a plug-specific option via the file.

  - Unrealized capital gains could be inserted automatically into special
    sub-accounts, based on the current price and the cost-basis of particular
    accounts. This could be inserted automatically! e.g.

        DATE check Assets:US:Ameritrade:AAPL       10 AAPL {200 USD}

        DATE price AAPL  210 USD

      Assets:US:Ameritrade:AAPL                    2000 USD
      Assets:US:Ameritrade:AAPL:Gains               100 USD

    The "Gains" subaccount could be inserted automatically if the price differs
    from the cost basis... this would be a clever way to represent this! We
    could even do this by inserting a transaction automatically with an
    offsetting account... actually this would be the RIGHT way to do this!

      We need an option to designate which subaccount leaf to create all
      the new transactions for:

        %option account_unrealized  "Unrealized"

        2013-05-23 A "Booking unrealized gains for AAPL"
          Assets:US:Ameritrade:AAPL:Unrealized              230.45 USD
          Income:Unrealized                                -230.45 USD

      By doing this, the reporting does not have anything to do... it can choose
      to report positions at cost or in held units, and whether the gains are
      included or not entirely depends on whether these transactions have been
      inserted in or not.


** Strict Average Cost Inventory Booking Checker

  - Build a plugin that will check that accounts with average cost inventory
    booking method only have such reductions in them:

    https://docs.google.com/document/d/1F8IJ_7fMHZ75XFPocMokLxVZczAhrBRBVN9uMhQFCZ4/edit#heading=h.m74dwkjzqojh

      "Another approach would be to not enforce these aggregations, but to provide a
      plugin that would check that for those accounts that are marked as using the
      average cost inventory booking method by default, that only such bookings
      actually take place."

   This is, of cource, to be implemented only after implementing support for
   the average cost inventory booking method.


** Tip Calculator

  - Write another example plugin that splits "Expenses:Restaurant" legs into
    two two postings: "Expenses:Restaurant x 83%" and "Expenses:Tips x 17%".


** Vacation Cap Date

  - Make an plugin that computes the precise date at which my vacation will cap
    (240 VACHR) base on an account.


** Budget

  - Implement a plugin with budget constraints, as an example.

  - Look at this syntax for an example of a recurring transaction specification:
    https://www.roaringpenguin.com/products/remind
    (Sumitted by user comment.)


** Auto-Remove, Auto-Pad

  - Add a auto-remove-unused part of the auto_accounts plugin,
    that automatically removes Open directives for unused accounts. This is
    useful for demos and such.

  - Write a plugin that automatically inserts a padding directive for accounts
    with no open directive and with a balance check.


** Strict Signs Checker

  - Write a plugin that enables a check that all postings' amounts are of the
    correctly allowed sign, e.g. Expenses should almost always be a positive
    amount, Income a negative one, Assets can be both, also Liabilities. If an
    amount is posted in the contra direction, this should trigger a warning,
    unless the transaction is flag with a particular character, or some special
    tag is present.


** FBAR

  - Automatically compute the maximum account values of foreign accounts for
    the FBAR filing.


** After-Tax Balance Sheet

  - Ha... I think you just gave me a fun idea!  I'll write a plugin in Beancount
    that automatically adds a "future tax expense" entry to offset pre-tax money
    for the balance sheet, e.g. if I have a 401k account with a value of say
    100,000 USD in it, it would automatically insert an entry at the latest day
    like this:

      2014-07-03 F "Taxes to be paid on distributions."
        Expenses:Taxes:Federal        27000 USD
        Expenses:Taxes:StateNY         8000 USD
        Liabilities:FutureTaxesOnDistirbutiosn  -35000 USD

    This would make the balance sheet reflect only post-tax money, and thus be more
    meaningful.
    If I want to see post-tax money, I'll just enable the plugin from a
    command-line option.
    I'd have to find some generic way to identify which accounts are pre-tax
    somehow.



** Payees as Subaccounts

  - Create a plugin that will define subaccounts for payees within accounts and
    modify all the transactions accordingly. This would be a great way to kick
    the tires on this idea without affecting the rest of the system.

      Expenses:Electricity:ConEdison
      Expenses:Phone:TMobile
      Expenses:Groceries:WholeFoodsMarket
      Expenses:Groceries:UnionMarket

  - Should we define some notion of the default level for aggregation, per
    account? For example, in Expenses:Electricity:ConEdison, the default level
    of aggregation should be Expenses:Electricity. If we define that, using
    subaccounts should not bother us much.


** Dashboard

  Add the following to the portfolio dashboard:
  - PnL since yesterday, one week ago, two weeks ago, one month ago, three months ago
  - Current portfolio breakdowns
  - Cash report
  - A listing of short-term lots vs. long-term lots
  - Schedule of lots to become long-term in the near future
  - Returns (computed correctly, over many periods)

  From email to fxt:

    I want to build an investment dashboard, that would contain:

    - List of holdings, with various rollups (see the different aggregations of
      holdings reports)
    - Rollups of holdings against various types (e.g., Stocks vs. Bonds)
    - P/L since the morning or for the last day, over the last week, last two
      weeks, last month, last quarter, last year.
    - Report of uninvested cash and the detail of where it is
    - A listing of short-term vs. long-term lots, and a schedule of which lots are
      going to switch from short-term to long-term in the near future (to avoid
      selecting those for sale)
    - Returns, as computed by my prototype of our ideas during the bicycle trip
    - Automatically refresh current prices if run intra-day

    This script would run every hour on a crontab and generate static HTML files
    that I could access from my phone to make investment decisions and monitor
    gains/losses during the day. I'm certain you would appreciate having such a
    thing too. I want to integrate the code I already have out of
    beancount/experiments and start moving all this stuff to the
    beancount.dashboard.* and add unit tests and make it work on the tutorial file.
    This should make it easy for others to use.



* Tools
** Emacs Support

  - Idea: Implement another command like C-c x but that prints out all the
    linked transactions.

  - Idea: Implement movement commands that move the cursor to the previous/next
    linked transaction.

  - Set the comment-syntax; currently it thinks it's '# '

    Note: This is now present

  - In the new mode, we need to recreate a function that will mark a posting as
    valid (replace '!' by '*').


* Reports
** Warnings

  - You should have _some_ way to highlight accounts with either failing checks
    in them, or '!' on their postings or transactions in the balance sheet
    and/or trial balance.

  - Perhaps we want to produce a report of all transactions with a highlight on
    them.

** Balance Sheet

  - (web) We really need to reorder the accounts in a way that is more
    sensible... it's annoying to see the accounts I care about at the top of
    the page. Cash, Points, AU, should be at the bottom... I wonder if there's
    a nice heuristic. Last updated date? I think that would be good enough.

  - We need to figure out how to order the accounts on the balsheet; I want the
    most relevant near the top. Sorting accounts: compute a score made up of

    * nb. txns from the last 3 months
    * nb. checks from the last 3 months (weighted more heavily)
    * line-no of Open directive in the file.
    * last updated date.

** Capital Statement

  - Implement the Capital Statement report

** Cash Flow Statement


** Statement of Retained Earnings

  - This is possible; search online for examples, makes sense that we should
    have one, it's really, really simple to do.

** Account Linkage Report

  - Generate a Graphviz link of all the interaccount transactions that are
    larger than a certain amount.

    Generate a graph for the main kinds of account
    interchanges, by looking at the most significant transactions
    between the accounts. For example, ignore transactions which are
    too small in absolute value, or whose total is too small a portion
    of the total.

    Fun little project: Create a graphviz output from a Ledger, where
    transactions above a certain amount would generate a link between
    accounts. Note:  the threshold could be either for single
    transactions, or for aggregate amounts (absolute value).

** HTML Rendering

  - Rendering: When you collapse a parent account, its aggregate amount should
    render, and disappear when not collapsed.

  - Numbers should align to the right.

  - USD and CAD should be aggregated in their own columns for balance sheet and
    income statements. These should be specified from the command-line.

  - All entries should have collapsing a-la-JavaScript, along with
    collapse/reveal all buttons. All JS.

  - If the software is finally fast enough in Go, render RESTful on the fly for
    any date:

    * REST:  /balsheet/20121231/
    * REST:  /income/20121231/20131231/

    This way, you could have any year on the same run. No need to restart, even
    have a menu with all the years, and perhaps even some of the latest months.

  - It would be really nice to render the line numbers to the source in the HTML

  - (Performance) Implement buffered output for faster response using a separate
    thread and an iterator that yields from app.write when the data buffer is
    large enough.

  - Postings that have a "!" flag should have at least their
    background red.

  - You should more explicitly state the beginning and ending period
    on each statement pages (it is super important information).
    Just below the title.



** Excel Output

  - Find good ways to transfer data to an Excel spreadsheet. A link to download
    a file should be supported.


** Credits and Debits Rendering

  - Color the background of numbers with an inverted sign (e.g. payments in a
    liability account) differently! There should be modes to rendering balance
    sheets and income statements with inverted amounts, and it should all be
    done client-side. When amounts are rendered as credits/debits, color their
    background distinctly, so that it's obvious what kind of sign convention is
    in use.


** Links to Source

  - The new format code should keep and optionally render the source file/line
    of any transaction, and allow clicking to get to the source line in the
    rendering.

  - Maybe there should be a script that can take a report specification and
    output a list of emacs-compatible links to the entries, interspersed with
    the text format rendering! You could go "next-error" to go through the
    entries in time order, emacs taking you there one-by-one.

** Multi-Period Reports

  - One kind of report that would be GREAT is a single grid with all income accounts
    on the left with year by year on the horizontal. An overview of all the
    years. Same with month-by-month report.


** CSV Reports / Text Reports

 - Using an intermediate data structure, produce text and csv / xls reports,
   downloadable from the web front-end, or even generatable directly. All of
   this reporting infrastructure should be reusable, ideally.

  - A text rendering of the balance sheet / income statement would be
    _very_ useful for collaboration/communication with others. Add a link to
    download a text version of any report. This would be made easy if we only
    have a few distinct types of reports.

** Plots / Time-Series

  - Create a command to extract time series for any account, as a csv file. You
    could then easily use this for plotting!

  - Generate graphs of account amounts over time
  - Include average amounts, average delta amount

** List of Positions

  - Given a list of entries, you should be able to extract a list of positions
    at any point in time. Provide this as a simple function that can just be
    reused.

  - The list of positions should provide a way to check the purchase price of
    each position.

  - Positions should attempt to fetch current values using this:
    http://www.google.com/ig/api?stock=RGAGX


** Maximum Values Report

  - You should report a trial-balance -like listing of the minimum and maximum
    values of all the accounts.

** Event Reports

  - We should be able to count the days of each event type.

** Distribution of Expenses and Income

  - Add a pie chart to visualize the constitution of the Income Statement for
    Expenses and Income.

** Summary Reports

  - To create custom views, for example, weekly summaries, you could
    convert the ledger into another ledger, where entries would have
    been replaced by summary entries instead, and all the other
    functionalities would still work.

** Financial Ratio Analysis

  - Add these: http://www.csun.edu/~bjc20362/Controlling-2.pdf

** Budgeting / Goals

  - We could easily add features for budgeting, e.g. somehow set goals and then
    report on the difference between actual and the goal, and project in the
    future according to rate, e.g.:

       ;; Check that the total for this position between 2013-06-01 and 2013-12-31 < 800 USD
       2013-12-31 goal  Expenses:US:Restaurant  2013-06-01  < 800 USD

       ;; Check that the balance of this account on 2013-12-31 is >= 1000 USD
       2013-12-31 goal  Assets:Savings  >= 1000 USD


** Trades

  - You should be able to report on all booked trades during a period,
    especially with the new booking algorithm, this will be useful.
    Create a new report type for this.

* Web Interface
** Programmable View

  - GREAT IDEA! Have a web form that you can input a view filtering expression,
    e.g.  year:2014 component:Microsoft
    to have that year's transactions made with this component. Encode the
    results in a unique string that you can decode and create a corresponding
    view of the subset selected by the expression. You can then view any of the
    reports for that subset! This means we can then get rid of many of the root
    page's links automatically, yet still provide all the opportunities... this
    is the way to go, and would best mirror the command-line capabilities.

** Error reporting

  - We really need to list all the '!' entries somewhere; they should be
    annoying.

  - In the balance sheet or trial balance, mark accounts that have errors in
    red, or add a little red start next to them.

  - Implement basic error reporting page from the list of errors.

** Debits and Credits

  - The new balance sheets should be able to invert the numbers (and then they
    should get rendered differently). Basically, every number shown should be
    either in signed or cr/dr format. We should be able to switch between the
    two at render time. This should work across all number-rendering routines
    everywhere--do this centrally.

  - In the balance sheet and income statement, we need to render the amounts
    inverted (and in a slightly different style).

** Links

  - Serve links on: /link/LINK, this needs to be implemented; render a nice
    "link" href on the description somehow, use a fancy unicode char (no
    graphics).

  - (web) Render links to the right of descriptions, and the link href link
    should actually render a page of the related linked entries.

** Single-View Server

  - Idea: for condo & baking files into a zip file: allow serving only one
    ledger realization.

    * One option is to use the same base/root straing as for the web URL:

         http://localhost:8080/byyear/2013/...

      serve_one_ledger(getledger('byyear/2013'), port=8080)
      --realization='byyear/2013'

    This would serve only that realization, and not others. This way I could
    bake only this one in a zip file. This would be useful.

** Code Org

  - (web) Move table rendering functions into their own files, smaller files.

** Aesthetics

  - In the entries table HTML, highlight the relevant posting leg somehow, maybe
    use a '>>' marker, or make it bold. Something. (Bold is too much, use >>.)

  - Render "as of YYYY-MM-DD" under the title for Balance Sheet, and "from
    YYYY-MM-DD to YYYY-MM-DD" under the title for Income Statement


  - Answer to favicon.ico request.

  - Add an option to render the entries table upwards, not just downwards.

  - Use that beautiful new font (Roboto) from Tactile in the new rendering.
    Totally worth it. Use the nice Lucida-like font for numbers, like in
    TurboTax.


*** JavaScript / Client-Side Interaction

  - Render balance sheet/ income statement cells with two numbers for parent
    nodes, so that when you collapse a node, all the amounts of its children sum
    up automatically and display in its cell. You should have a consistent
    report regardless of whether nodes are collapsed or not. This will require
    some JavaScript effort.

  - Implemented a JavaScript cursor in JS. J, K up down. SPC = toggle.

  - In Journal view, pressing 'C' should toggle displaying the checks on and off.

** Trial Balance

  - We should have a nicer way to tell what accounts need to be updated.
    Highlight them red if they haven't been updated in more a month
    (configurable).
    Put the last updated date in the balance sheet or perhaps the trial balance
    page. Should be easy; we don't need a dedicated page for this.

  - Do we need a dedicated page for listing all documents? This page could
    include documents without a date, could be rendered as a tree-table, with
    the list of each document in the corresponding account. Maybe that's
    overkill. DK.

  - Shove more information in the Trial Balance page, info about errors, documents, etc.

** Multi-Year

  - A multi-year report is a global report.

** Source

  - The source page should take a special '?line=ddd' parameter that will
    scroll the page to the transaction at that line.

** Conversions

  - Render the Conversions amount at the bottom of the Conversions page...

* Export
** HTML Export as File

  - Test "bean-bake" with the v2, it doesn't appear to work.

** XML

  - Output to a structured XML format, some people are finding that useful to
    build other visualizations. In order to test this completely, do a
    round-trip test.  The code should live in beancount.parser, parallel to the
    existing code there.


** Ledger

  - Export the compatible subset to Ledger format, so you can compare the
    reports. This should be done from a tool called "bean-convert".


** Visualizations
*** TreeMaps

  - You just *have* to generate TreeMaps of the Expenses and Assets subtrees:
    http://bost.ocks.org/mike/treemap/


** Portfolio tracking softwares

  - You should be able to export to input files or APIs for websites that track
    portfolios for you, such as Google Finance and Yahoo and others. Use the
    list of holdings as input. This should perhaps just be another report name.

* Documentation
** Challenges

  - Document those below which I'm already able to do, and those which require
    new features to be able to be done, move them into a separate appendix,
    with explanations on how to do it.

**** Cash vs. Accrual Accounting

Of course a real accountant would just do this: (accrual based accounting)

2014-05-19 * "Booking tithe”
 Expenses:Tithe     300 USD
 Liabilities:Tithe     -300 USD

2014-05-20 * “Paying tithe”
  Liabilities:Tithe      300 USD
  Assets:Checking  -300 USD

But this records the expense on a different day than when you actually paid it.
That would be a problem if, for example, you live in the US and wanted to claim
a tax deduction for the tithe, in which case you must claim the deduction for
the year the tithe was actually paid (cash based accounting).

This is indeed the right solution to this! Accumulate a liability as you go,
and resolve it with real transactions later on.

This case keeps coming back again and again, of wanting to do accrual
accounting but wanting to do cash declarations. I think we need to have a long
and separate discussion about cash vs accrual accounting and for sure we can
come up with a creative solution that solves this problem.



**** Can I generate a nice year-on-year summary of income and expenses?

  - Including RSP contribs, like my bu spreadsheet that I crafted manually? Can
    I do that? That would be awesome!

**** Maximum Balance

  - Can I compute the maximum value of each account at the end of every year
    (for foreign assets decl.) This would be useful for FBAR / FATCA
    declarations.

**** Complete Return (IRR) on Condo

  - Challenge: Can I compute IRR return on my condo accurately?
    TODO: Add benefits received as an Income, as transactions.
    You should be able to compute the IRR of any Ledger!

**** Taxation Rate

  - Challenge: Can I automatically compute my taxation rate for every year?

**** List of Assets

  - Challenge: Can I obtain a list of my assets at any time?

**** Make a report of currency exposure

  - For a particular balance sheet, report the total currency exposure of the
    ledger. This should be a very simple report, probably in the form of a pie
    chart.  Maybe this pie chart should be located in the capital report
    (possibly makes sense).

**** Capital Gains

  - Capital gains should not count commissions nor on the buy nor on the
    sell side. How do we book them like this?  Can we count this somehow
    automatically? Misc accounts? Not sure.

**** Inflation Adjusted Balance Sheets and Charts

  - It would be AWESOME to look at a balance sheets from the past but
    inflation-adjusted for any date... Answer this question easily:

      "What was I making in 2010 in today's dollar terms?"

  - How would I produce an inflation adjusted version of some charts. Maybe all
    charts should have that option?

**** Statement of Assets (for Will)

  - In order to have someone else be able to take care of your business, you
    should be able to produce a list of the accounts open at the end of the
    period, with the account ids and balances. This should be printable and
    storable, for someone else to take care of your things in case you die.


**** Compare common costs using constant TMV

  - Look at average meal 10 years ago, average electricity, etc. things that
    should be equal, and correct for the time-value-of-money, compare prices
    today with prices then. Maybe come up with some kind of constant unit that
    I can convert everything to.

**** GIFI Reporting

  - You could write a script to automatically fill this form:
    http://www.cra-arc.gc.ca/E/pub/tg/rc4088/rc4088-12e.pdf

      "With Beancount, one thing that would be doable _outside_ of Beancount, as
    a separate script, is to associate a set of accounts to these GIFI codes and
    automatically generate the forms."


** Change List

- Implemented in Python 3, from scratch.

- Internal data structures are more functional, immutable, allowing you to more
  easily create scripts that use the in-memory data. Overall, the new code is
  way simpler and much easier to understand because of this. It's actually
  become dead simple.

- New, simplified, and more consistent (and rigid) syntax will make it possible
  to add more features in the future, and to have parsers in other languages too
  (e.g. Go).

- Booking trades with capital gain tracking should now work.

- The new parser is written in C, so it is much much faster, and future changes
  will be easier

- The new web server fixes annoying rendering issues.

  * Balance sheet amounts can now reported in terms of book values.
  * Debit accounts can now be rendered with positive numbers (color-coded).
  * The internal data structure changes are much more general, and allow, for
    instance, creating a balance sheet at any point in time. In particular, you
    can have a balance sheet at the beginning and end of an exercise.

- Some internal design flaws were fixed, like checks on filtered ledgers showing
  up from incorrect periods.

- Various outputs to text, csv, and xls are now supported for easier sharing.

- The input file is monitored by the server, and can be automatically reloaded.
  This makes it easier to just start the web server, then edit the file to
  update what you need.

- There is no need to specify a filter period anymore; the interface is able to
  realize any required periods, and the GUI provides access to most common
  cross-sections (all, by year, by tag, by payee, transactions with bookings,
  etc.). You should be able to just specify the GUI.

- Client-side javascript has been added for a neater, more compact rendering of
  journals.

- New scripts to extract a list of current positions at any time, and global
  summaries over many years or months.


** Presentation Material

  - Use impress.js to built a visualization of the DE method

  - Record a video, that's an easy way to explain how this works.

  - IDEA!!!  Use drawings a-la-ThinkBig or whatever it is. This will be the
    perfect medium for this. Mix it with video. Start writing a detailed script.

  - Begin with a USB key in hand. "On this 8 GB USB key, I have all of 8 years
    history of financial transactions in my life. Every single price paid that
    went recorded into an account it these.
** Padding documentation from email

  - Put this in the docs to explain "pad"

     > > Ok, restarted example, let's say you begin
     > > accounting in dec 2013, you'll have this:
     > >
     > >   2010-01-01 open
     > >   2010-01-01 pad
     > >   2013-12-04 balance
     > >   2013-12-08 * ...
     > >   2013-12-11 * ...
     > >   2013-12-17 * ...
     > >
     > > eventually, moving forward, you'll get to 2014:
     > >
     > >   2010-01-01 open
     > >   2010-01-01 pad
     > >   2013-12-04 balance
     > >   2013-12-08 * ...
     > >   2013-12-11 * ...
     > >   2013-12-17 * ...
     > >   2013-12-22 * ...
     > >   2013-12-29 * ...
     > >   2014-01-02 * ...
     > >   2014-12-04 balance
     > >   2014-12-06 * ...
     > >
     > > Allright, now you decide you like this, and you
     > > want to enter statements before you started.
     > > You find your paper statement for november, and
     > > fill in:
     > >
     > >   2010-01-01 open
     > >   2010-01-01 pad
     > >   ; here you insert
     > >   2013-11-04 balance
     > >   2013-11-08 * ...
     > >   2013-11-18 * ...
     > >   ...
     > >   ; this is what was there previously
     > >   2013-12-04 balance
     > >   2013-12-08 * ...
     > >   2013-12-11 * ...
     > >   2013-12-17 * ...
     > >   2013-12-22 * ...
     > >   2013-12-29 * ...
     > >   2014-01-02 * ...
     > >   2014-12-04 balance
     > >   2014-12-06 * ...
     > >
     > > Great. Now, notice how the balance for
     > > 2013-11-04 is probably different than that of
     > > 2013-12-04. If instead of a pad directive you
     > > had added a manual adjustment, you'd have to
     > > change it here. This is the beauty of the pad
     > > directive: it automatically does it for you.
     > >
     > > Now, let's keep going backward in time. You dig
     > > around your records, you find September's
     > > statement, but you cannot find the statement
     > > for October, maybe it's lost, or somewhere
     > > else. Fine! You insert a pad directive to
     > > account for those missing transactions:
     > >
     > >   2010-01-01 open
     > >   2010-01-01 pad
     > >
     > >   2013-09-04 balance
     > >   2013-09-05 * ...
     > >   ... september transactions
     > >   2013-09-30 * ...
     > >   2013-10-04 balance
     > >
     > >   ; padding for missing October statement,
     > > where is my statement?
     > >   2013-10-04 pad
     > >   2013-11-04 balance
     > >
     > >   ... november transactions
     > >   2013-11-08 * ...
     > >   2013-11-18 * ...
     > >   ...
     > >   2013-12-04 balance
     > >
     > >   2013-12-08 * ...
     > >   2013-12-11 * ...
     > >   2013-12-17 * ...
     > >   2013-12-22 * ...
     > >   2013-12-29 * ...
     > >   2014-01-02 * ...
     > >   2014-12-04 balance
     > >
     > >   2014-12-06 * ...
     > >
     > > This is the full example.

Improve this bit:

    >   But the detailed explanation cannot be found. There's only one phrase: „Think
    >   of the Equity account as something from the past that you had to give up in
    >   order to obtain the beginning snapshot of the Assets + Liabilities balance.“
    >
    > Great comment. I'll improve this.

 More user comments:

    >   After doing my research, I found about debits and credits, which in Beancount
    >   you represent with positive numbers and negative numbers respectively. I
    >   found that having a name for each group of accounts helps me to think of them
    >   at the same time, e.g. Liabilities+Equity+Income as part of a common thing,
    >   instead of having to research each of it independently.
    >   In the documentation you start speaking about numbers, then about signs, then
    >   about grouping the accounts. Maybe it's better to go top-down and start
    >   saying that there are two types of account (usually +, usually -) and then
    >   divide each group further.
    >
    > I will change that, thanks for the comment.

** Example

  (documentation)
  - Write a worked and detailed example of generating automated transactions in
    the Plugins document.<|MERGE_RESOLUTION|>--- conflicted
+++ resolved
@@ -133,7 +133,6 @@
 
 ** Misc
 
-<<<<<<< HEAD
   - bean-doctor context does not render all digits... it should render all the
     numbers as represented in memory. Don't round those numbers.
 
@@ -142,7 +141,7 @@
 
   - beancount.parser.parsedoc_noerrors() has been implemented; now convert all
     the tests to the simplified version.
-=======
+
   - In the parser or in the validation, check that the price currency matches
     that of the cost currency, if both are specified!
 
@@ -150,7 +149,6 @@
            * Assets:Investments:RothIRA:Vanguard:VTIVX  250.752 VTIVX {18.35 USD} @ 13.83 CAD
            * Assets:Investments:RothIRA:DodgeCox:DODGX  -30.892 DODGX {148.93 USD} @ 112.26 USD
 
->>>>>>> b58e942c
 
   - Add a special PYTHONPATH for ledgerhub binaries, to override Beancount to
     its custom version.
