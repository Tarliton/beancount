--- conflicted
+++ resolved
@@ -30,18 +30,8 @@
         if path.exists(self.installdir):
             shutil.rmtree(self.installdir)
 
-<<<<<<< HEAD
     @unittest.skipIf(is_bazel_build(), "Cannot setup within Bazel.")
-    def test_setup_with_distutils(self):
-        # We disable setuptools in the subprocess by passing an environment
-        # variable.
-        self.run_setup(self.installdir, {'BEANCOUNT_DISABLE_SETUPTOOLS': '1'})
-
-    @unittest.skipIf(is_bazel_build(), "Cannot setup within Bazel.")
-    def test_setup_with_setuptools(self):
-=======
     def test_setup(self):
->>>>>>> c1efcfd4
         # We need to create the installation target directory and have our
         # PYTHONPATH set on it in order for setuptools to work properly in a
         # temporary installation directory. Otherwise it fails and spits out a
